# ZkVM

This is the specification for ZkVM, the zero-knowledge transaction virtual machine.

ZkVM defines a procedural representation for blockchain transactions and the rules for a virtual machine to interpret them and ensure their validity.

* [Overview](#overview)
    * [Motivation](#motivation)
    * [Concepts](#concepts)
* [Types](#types)
    * [Copyable types](#copyable-types)
    * [Linear types](#linear-types)
    * [Portable types](#portable-types)
    * [Data](#data-type)
    * [Contract](#contract-type)
    * [Variable](#variable-type)
    * [Expression](#expression-type)
    * [Constraint](#constraint-type)
    * [Value](#value-type)
    * [Wide value](#wide-value-type)
* [Definitions](#definitions)
    * [LE32](#le32)
    * [LE64](#le64)
    * [Scalar](#scalar)
    * [Point](#point)
    * [Base points](#base-points)
    * [Pedersen commitment](#pedersen-commitment)
    * [Verification key](#verification-key)
    * [Time bounds](#time-bounds)
    * [Transcript](#transcript)
    * [Predicate](#predicate)
    * [Predicate tree](#predicate-tree)
    * [Predicate disjunction](#predicate-disjunction)
    * [Program predicate](#program-predicate)
    * [Program](#program)
    * [Contract payload](#contract-payload)
    * [Input structure](#input-structure)
    * [UTXO](#utxo)
    * [Output structure](#output-structure)
    * [Constraint system](#constraint-system)
    * [Constraint system proof](#constraint-system-proof)
    * [Transaction](#transaction)
    * [Transaction log](#transaction-log)
    * [Transaction ID](#transaction-id)
    * [Merkle binary tree](#merkle-binary-tree)
    * [Aggregated signature](#aggregated-signature)
    * [Transaction signature](#transaction-signature)
    * [Blinding protocol](#blinding-protocol)
* [VM operation](#vm-operation)
    * [VM state](#vm-state)
    * [VM execution](#vm-execution)
    * [Deferred point operations](#deferred-point-operations)
    * [Versioning](#versioning)
* [Instructions](#instructions)
    * [Stack instructions](#stack-instructions)
    * [Constraint system instructions](#constraint-system-instructions)
    * [Value instructions](#value-instructions)
    * [Contract instructions](#contract-instructions)
* [Examples](#examples)
    * [Lock value example](#lock-value-example)
    * [Unlock value example](#unlock-value-example)
    * [Simple payment example](#simple-payment-example)
    * [Offer example](#offer-example)
    * [Offer with partial lift](#offer-with-partial-lift)
    * [Loan example](#loan-example)
    * [Loan with interest](#loan-with-interest)
    * [Payment channel example](#payment-channel-example)
    * [Payment routing example](#payment-routing-example)
* [Discussion](#discussion)
    * [Relation to TxVM](#relation-to-txvm)
    * [Compatibility](#compatibility)
    * [Static arguments](#static-arguments)
    * [Should cloak and borrow take variables and not commitments?](#should-cloak-and-borrow-take-variables-and-not-commitments)
    * [Why there is no `and` combinator in the predicate tree?](#why-there-is-no-and-combinator-in-the-predicate-tree)
    * [Why we need Wide value and `borrow`?](#why-we-need-wide-value-and-borrow)
    * [How to perform an inequality constraint?](#how-to-perform-an-inequality-constraint)
    * [How to perform a logical `not`?](#how-to-perform-a-logical-not)
    * [What ensures transaction uniqueness?](#what-ensures-transaction-uniqueness)
    * [Open questions](#open-questions)




## Overview

### Motivation

[TxVM](https://chain.com/assets/txvm.pdf) introduced a novel representation for the blockchain transactions:
1. Each transaction is an executable program that produces effects to the blockchain state.
2. Values as first-class types subject to [linear logic](http://girard.perso.math.cnrs.fr/Synsem.pdf).
3. Contracts are first-class types that implement [object-capability model](https://en.wikipedia.org/wiki/Object-capability_model).

The resulting design enables scalable blockchain state machine (since the state is very small, and its updates are separated from transaction verification), expressive yet safe smart contracts via the sound abstractions provided by the VM, simpler validation rules and simpler transaction format.

TxVM, however, did not focus on privacy and in several places traded off simplicity for unlimited flexibility.

ZkVM is the entirely new design that inherits most important insights from the TxVM, makes the security and privacy its primary focus, and provides a more constrained customization framework, while making the expression of the most common contracts even more straightforward.

### Concepts

A transaction is represented by a [transaction](#transaction) object that
contains a [program](#program) that runs in the context of a stack-based virtual machine.

When the virtual machine executes a program, it creates and manipulates data of various types:
[**copyable types**](#copyable-types) and [**linear types**](#linear-types), such as [values](#value-type) and
[contracts](#contract-type).

A [**value**](#value-type) is a specific _quantity_ of a certain _flavor_ that can be
merged or split, issued or retired, but not otherwise created or destroyed.

A [**contract**](#contract-type) encapsulates a list of data and value items
protected by a [predicate](#predicate) (a public key or a program) which must be satisfied
during the VM execution. The contract can be stored in and loaded from the global state
using [`output`](#output) and [`input`](#input) instructions.

Custom logic is represented via programmable [**constraints**](#constraint-type)
applied to [**variables**](#variable-type) and [**expressions**](#expression-type)
(linear combinations of variables). Variables represent quantities and flavors of values,
[time bounds](#time-bounds) and user-defined secret parameters. All constraints are arranged in
a single [constraint system](#constraint-system) which is proven to be satisfied after the VM
has finished execution.

Some ZkVM instructions write proposed updates to the blockchain state
to the [**transaction log**](#transaction-log), which represents the
principal result of executing a transaction.

Hashing the transaction log gives the unique [**transaction ID**](#transaction-id).

A ZkVM transaction is valid if and only if it runs to completion
without encountering failure conditions and without leaving any data
on the stack.

After a ZkVM program runs, the proposed state changes in the
transaction log are compared with the global state to determine the
transaction’s applicability to the [blockchain](Blockchain.md).







## Types

The items on the ZkVM stack are typed. The available types fall into two 
categories: [copyable types](#copyable-types) and [linear types](#linear-types).

### Copyable types

Copyable types can be freely created, copied ([`dup`](#dup)), and destroyed ([`drop`](#drop)).

* [Data](#data-type)
* [Variable](#variable-type)
* [Expression](#expression-type)
* [Constraint](#constraint-type)


### Linear types

Linear types are subject to special rules as to when and how they may be created
and destroyed, and may never be copied.

* [Contract](#contract-type)
* [Wide value](#wide-value-type)
* [Value](#value-type)


### Portable types

Only the [data](#data-type) and [value](#value-type) types can be _ported_ across transactions via [outputs](#output-structure).

Notes:

* [Wide values](#wide-value-type) are not portable because they are not proven to be non-negative.
* [Contracts](#contract-type) are not portable because they must be satisfied within the current transaction
or [output](#output-structure) their contents themselves.
* [Variables](#variable-type), [expressions](#expression-type) and [constraints](#constraint-type) have no meaning outside the VM state
and its constraint system and therefore cannot be meaningfully ported between transactions.


### Data type

A _data type_ is a variable-length byte array used to represent signatures, proofs and programs.

Data cannot be larger than the entire transaction program and cannot be longer than `2^32-1` (see [LE32](#le32)).


### Contract type

A contract consists of a [predicate](#predicate) and a [payload](#contract-payload). The payload is guarded by the predicate.

Contracts are created with the [`contract`](#contract) instruction and
destroyed by evaluating the predicate, leaving their payload on the stack.

Contracts can be "frozen" with the [`output`](#output) instruction that places the predicate
and the payload into the [output structure](#output-structure) which is
recorded in the [transaction log](#transaction-log).


### Variable type

_Variable_ represents a secret [scalar](#scalar) value in the [constraint system](#constraint-system)
bound to its [Pedersen commitment](#pedersen-commitment).

A [point](#point) that represents a commitment to a secret scalar can be turned into a variable using the [`var`](#var) instruction.
<<<<<<< HEAD
A non-secret [scalar](#scalar) can be turned into a single-term [expression](#expression-type) using the [`const`](#const) instruction (which does not allocate a variable). Since we do not need to hide their values, a Variable is not needed.
=======
Cleartext [scalar](#scalar) can be turned into a single-term [expression](#expression-type) using the [`const`](#const) instruction (which does not allocate a variable).
>>>>>>> 3aa29455

Variables can be copied and dropped at will, but cannot be ported across transactions via [outputs](#output-structure).

Examples of variables: [value quantities](#value-type) and [time bounds](#time-bounds).

Constraint system also contains _low-level variables_ that are not individually bound to [Pedersen commitments](#pedersen-commitment):
when these are exposed to the VM (for instance, from [`mul`](#mul)), they have the [expression type](#expression-type).

### Attached and detached variables

A [variable](#variable-type) can be in one of two states: **detached** or **attached**.

A **detached variable** can be [reblinded](#reblinded): all copies of a detached variable share the same commitment,
so reblinding one of them reflects the new commitments in all the copies. When an [expression](#expression-type) is formed using detached variables, all of them transition to an _attached_ state.

An **attached variable** has its commitment applied to the constraint system, so it cannot be reblinded and variable cannot be detached.


### Expression type

_Expression_ is a linear combination of attached [variables](#variable-type) with cleartext [scalar](#scalar) weights.

    expr = { (weight0, var0), (weight1, var1), ...  }

Expression is a supertype of a single variable: a variable can always be coerced to a linear combination containing one term with weight 1.

Expressions can be [added](#add) and [multiplied](#mul), producing new expressions.
Expressions can also be [encrypted](#encrypt) into a [Pedersen commitment](#pedersen-commitment) with a predetermined
blinding factor.

Expressions can be copied and dropped at will, but cannot be ported across transactions via [outputs](#output-structure).

### Constant expression

An [expression](#expression-type) that contains one term with the [scalar](#scalar) weight assigned to the R1CS `1` is considered
a _constant expression_:

    const_expr = { (weight, 1) }

Instructions [`add`](#add) and [`mul`](#mul) preserve constant expressions as an optimization in order to avoid
allocating unnecessary multipliers in the [constraint system](#constraint-system).


### Constraint type

_Constraint_ is a statement within the [constraint system](#constraint-system). Constraints are formed using [expressions](#expression-type)
and can be combined using logical operators [`and`](#and) and [`or`](#or).

There are three kinds of constraints:
1. **Linear constraint** is created using the [`eq`](#eq) instruction over two [expressions](#expression-type).
2. **Conjunction constraint** is created using the [`and`](#and) instruction over two constraints of any type.
3. **Disjunction constraint** is created using the [`or`](#or) instruction over two constraints of any type.

Constraints and can be copied and dropped at will.

Constraints only have an effect if added to the constraint system using the [`verify`](#verify) instruction.


### Value type

A value is a [linear type](#linear-types) representing a pair of *quantity* and *flavor* (see [quantity](../../spacesuit/spec.md#quantity) and [flavor](../../spacesuit/spec.md#flavor) in the [Cloak specification](../../spacesuit/spec.md)).
Both quantity and flavor are represented as [variables](#variable-type).
Quantity is guaranteed to be in a 64-bit range (`[0..2^64-1]`).

Values are created with [`issue`](#issue) and destroyed with [`retire`](#retire).
Values can be merged and split together with other values using a [`cloak`](#cloak) instruction.
Only values having the same flavor can be merged.

Values are secured by “locking them up” inside [contracts](#contract-type).

Contracts can also require payments by creating outputs using _borrowed_ values.
[`borrow`](#borrow) instruction produces two items: a non-negative value and a negated [wide value](#wide-value-type),
which must be cleared using appropriate combination of non-negative values.

Each non-negative value keeps the [Pedersen commitments](#pedersen-commitment)
for the quantity and flavor (in addition to the respective [variables](#variable-type)),
so that they can serialized in the [`output`](#output).


### Wide value type

_Wide value_ is an extension of the [value type](#value-type) where
quantity is guaranteed to be in a wider, 65-bit range `[-(2^64-1) .. 2^64-1]`.

The subtype [Value](#value-type) is most commonly used because it guarantees the non-negative quantity
(for instance, [`output`](#output) instruction only permits positive [values](#value-type)),
and the wide value is only used as an output of [`borrow`](#borrow) and as an input to [`cloak`](#cloak).





## Definitions

### LE32

A non-negative 32-bit integer encoded using little-endian convention.
Used to encode lengths of [data types](#data-type), sizes of [contract payloads](#contract-payload) and stack indices.

### LE64

A non-negative 64-bit integer encoded using little-endian convention.
Used to encode [value quantities](#value) and [timestamps](#time-bounds).


### Scalar

A _scalar_ is an integer modulo [Ristretto group](https://ristretto.group) order `|G| = 2^252 + 27742317777372353535851937790883648493`.

Scalars are encoded as 32-byte [data types](#data-type) using little-endian convention.

Every scalar in the VM is guaranteed to be in a canonical (reduced) form: an instruction that operates on a scalar
checks if the scalar is canonical.


### Point

A _point_ is an element in the [Ristretto group](https://ristretto.group).

Points are encoded as 32-byte [data types](#data-type) in _compressed Ristretto form_.

Each point in the VM is guaranteed to be a valid Ristretto point.


### Base points

ZkVM defines two base points: primary `B` and secondary `B2`.

```
B  = e2f2ae0a6abc4e71a884a961c500515f58e30b6aa582dd8db6a65945e08d2d76
B2 = hash-to-ristretto255(SHA3-512(B))
```

Both base points are orthogonal (the discrete log between them is unknown)
and used in [Pedersen commitments](#pedersen-commitment), 
[verification keys](#verification-key) and [predicates](#predicate).


### Pedersen commitment

Pedersen commitment to a secret [scalar](#scalar)
is defined as a point with the following structure:

```
P = Com(v, f) = v·B + f·B2
```

where:

* `P` is a point representing commitment,
* `v` is a secret scalar value being committed to,
* `f` is a secret blinding factor (scalar),
* `B` and `B2` are [base points](#base-points).

Pedersen commitments can be used to allocate new [variables](#variable-type) using the [`var`](#var) instruction.

Pedersen commitments can be proven to use a pre-determined blinding factor using [`blind`](#blind),
[`reblind`](#reblind) and [`unblind`](#unblind) instructions.


### Verification key

A _verification key_ `P` is a commitment to a secret [scalar](#scalar) `x` (_signing key_)
using the primary [base point](#base-points) `B`: `P = x·B`.
Verification keys are used to construct [predicates](#predicate) and verify [signatures](#aggregated-signature).


### Time bounds

Each transaction is explicitly bound to a range of _minimum_ and _maximum_ time.
Each bound is in _seconds_ since Jan 1st, 1970 (UTC), represented by an unsigned 64-bit integer.
Time bounds are available in the transaction as [expressions](#expression-type) provided by the instructions
[`mintime`](#mintime) and [`maxtime`](#maxtime).



### Transcript

Transcript is an instance of the [Merlin](https://doc.dalek.rs/merlin/) construction,
which is itself based on [STROBE](https://strobe.sourceforge.io/) and [Keccak-f](https://keccak.team/keccak.html)
with 128-bit security parameter.

Transcript is used throughout ZkVM to generate challenge [scalars](#scalar) and commitments.

Transcripts have the following operations, each taking a label for domain separation:

1. **Initialize** transcript:
    ```    
    T := Transcript(label)
    ```
2. **Commit bytes** of arbitrary length:
    ```    
    T.commit(label, bytes)
    ```
3. **Challenge bytes**
    ```    
    T.challenge_bytes<size>(label) -> bytes
    ```
4. **Challenge scalar** is defined as generating 64 challenge bytes and reducing the 512-bit little-endian integer modulo Ristretto group order `|G|`:
    ```    
    T.challenge_scalar(label) -> scalar
    T.challenge_scalar(label) == T.challenge_bytes<64>(label) mod |G|
    ```

Labeled instances of the transcript can be precomputed
to reduce number of Keccak-f permutations to just one per challenge.


### Predicate

A _predicate_ is a representation of a condition that unlocks the [contract](#contract-type).
Predicate is encoded as a [point](#point) representing a node
of a [predicate tree](#predicate-tree).


### Predicate tree

A _predicate tree_ is a composition of [predicates](#predicate) and [programs](#program) that
provide a flexible way to open a [contract](#contract-type).

Each node in a predicate tree is formed with one of the following:

1. [Verification key](#verification-key): can be satisfied by signing a transaction using [`signtx`](#signtx) or signing and executing a program using [`delegate`](#delegate).
2. [Disjunction](#predicate-disjunction) of other predicates. Choice is made using [`left`](#left) and [`right`](#right) instructions.
3. [Program commitment](#program-predicate). The structure of the commitment prevents signing and requires user to reveal and evaluate the program using the [`call`](#call) instruction.


### Predicate disjunction

Disjunction of two predicates is implemented using a commitment `f` that
commits to _left_ and _right_ [predicates](#predicate) `L` and `R`
as a scalar factor on a [primary base point](#base-points) `B` added to the predicate `L`:

```
OR(L,R) = L + f(L, R)·B
```

Commitment scheme is defined using the [transcript](#transcript) protocol
by committing compressed 32-byte points `L` and `R` and squeezing a scalar
that is bound to both predicates:

```
T = Transcript("ZkVM.predicate")
T.commit("L", L)
T.commit("R", R)
f = T.challenge_scalar("f")
OR(L,R) = L + f·B
``` 

The choice between the branches is performed using [`left`](#left) and [`right`](#right) instructions.

Disjunction allows signing ([`signtx`](#signtx), [`delegate`](#delegate)) for the [key](#verification-key) `L` without
revealing the alternative predicate `R` using the adjusted secret scalar `dlog(L) + f(L,R)`.


### Program predicate

_Program predicate_ is a commitment to a [program](#program) made using
commitment scalar `h` on a [secondary base point](#base-points) `B2`:

```
PP(prog) = h(prog)·B2
```

Commitment scheme is defined using the [transcript](#transcript) protocol
by committing the program data and squeezing a scalar that is bound to it:

```
T = Transcript("ZkVM.predicate")
T.commit("prog", prog)
h = T.challenge_scalar("h")
PP(prog) = h·B2
```

Program predicate can be satisfied only via the [`call`](#call) instruction that takes a cleartext program string, verifies the commitment and evaluates the program. Use of the [secondary base point](#base-points) `B2` prevents using the predicate as a [verification key](#verification-key) and signing with `h` without executing the program.


### Program

A program is of type [data](#data-type) containing a sequence of ZkVM [instructions](#instructions).


### Contract payload

The contract payload is a list of [items](#types) stored in the [contract](#contract-type) or [output](#output-structure).

Payload of a [contract](#contract-type) may contain arbitrary [types](#types),
but in the [output](#output-structure) only the [portable types](#portable-types) are allowed.


### Input structure

Input structure represents an unspent output (UTXO) from a previous transaction.

Input is serialized as [output](#output-structure) with an extra 32 bytes containing
the output’s [transaction ID](#transaction-id).

```
       Input  =  PreviousTxID || PreviousOutput
PreviousTxID  =  <32 bytes>

```

### UTXO

UTXO is an _unspent transaction output_ identified by a 32-byte hash computed using [transcript](#transcript):

```
T = Transcript("ZkVM.utxo")
T.commit("txid", previous_txid)
T.commit("output", previous_output)
utxo = T.challenge_bytes("id")
```

In the above, `previous_txid` is the [transaction ID](#transaction-id) of the transaction where the output was created,
and `previous_output` is the serialized [output](#output-structure).


### Output structure

Output represents a _snapshot_ of a [contract](#contract-type)
and can only contain [portable types](#portable-types).

```
      Output  =  Predicate  ||  LE32(k)  ||  Item[0]  || ... ||  Item[k-1]
   Predicate  =  <32 bytes>
        Item  =  enum { Data, Value }
        Data  =  0x00  ||  LE32(len)  ||  <bytes>
       Value  =  0x01  ||  <32 bytes> ||  <32 bytes>
```


### Constraint system

The constraint system is the part of the [VM state](#vm-state) that implements
[Bulletproof's rank-1 constraint system](https://doc-internal.dalek.rs/develop/bulletproofs/notes/r1cs_proof/index.html).

It also keeps track of the [variables](#variable-type) and [constraints](#constraint-type),
and is used to verify the [constraint system proof](#constraint-system-proof).


### Constraint system proof

A proof of satisfiability of a [constraint system](#constraint-system) built during the VM execution.

The proof is provided to the VM at the beginning of execution and verified when the VM is [finished](#vm-execution).


### Transaction

Transaction is a structure that contains all data and logic
required to produce a unique [transaction ID](#transaction-id):

* Version (uint64)
* [Time bounds](#time-bounds) (pair of [LE64](#le64)s)
* [Program](#program) (variable-length [data](#data-type))
* [Transaction signature](#transction-signature) (64 bytes)
* [Constraint system proof](#constraint-system-proof) (variable-length array of points and scalars)


### Transaction log

The *transaction log* contains entries that describe the effects of various instructions.

The transaction log is empty at the beginning of a ZkVM program. It is
append-only. Items are added to it upon execution of any of the
following instructions:

* [`input`](#input)
* [`output`](#output)
* [`issue`](#issue)
* [`retire`](#retire)
* [`nonce`](#nonce)
* [`log`](#log)
* [`import`](#import)
* [`export`](#export)

See the specification of each instruction for the details of which data is stored.

Note: transaction log items are only serialized when committed to a [transcript](#transcript)
during the [transaction ID](#transaction-id) computation.


### Transaction ID

Transaction ID is defined as a [merkle hash](#merkle-binary-tree) of a list consisting of 
a [header entry](#header-entry) followed by all the entries from the [transaction log](#transaction-log):

```
T = Transcript("ZkVM.txid")
txid = MerkleHash(T, {header} || txlog )
```

Entries are committed to the [transcript](#transcript) using the following schema.

#### Header entry

Header commits the transaction version and [time bounds](#time-bounds) using the [LE64](#le64) encoding.

```
T.commit("tx.version", LE64(version))
T.commit("tx.mintime", LE64(mintime))
T.commit("tx.maxtime", LE64(maxtime))
```

#### Input entry

Input entry is added using [`input`](#input) instruction.

```
T.commit("input", utxo_id)
```

where `utxo_id` is the ID of the corresponding [UTXO](#utxo).

#### Output entry

Output entry is added using [`output`](#output) instruction.

```
T.commit("output", output_structure)
```

where `output_structure` is a serialized [output](#output-structure).

#### Issue entry

Issue entry is added using [`issue`](#issue) instruction.

```
T.commit("issue.q", qty_commitment)
T.commit("issue.f", flavor_commitment)
```

#### Retire entry

Retire entry is added using [`retire`](#retire) instruction.

```
T.commit("retire.q", qty_commitment)
T.commit("retire.f", flavor_commitment)
```

#### Nonce entry

Nonce entry is added using [`nonce`](#nonce) instruction.

```
T.commit("nonce.p", predicate)
T.commit("nonce.t", maxtime)
```

#### Data entry

Data entry is added using [`log`](#log) instruction.

```
T.commit("data", data)
```

#### Import entry

Import entry is added using [`import`](#import) instruction.

```
T.commit("import", proof)
```

#### Export entry

Export entry is added using [`export`](#export) instruction.

```
T.commit("export", metadata)
```



### Merkle binary tree

The construction of a merkle binary tree is based on the [RFC 6962 Section 2.1](https://tools.ietf.org/html/rfc6962#section-2.1)
with hash function replaced with a [transcript](#transcript).

Leafs and nodes in the tree use the same instance of a transcript provided by the upstream protocol:

```
T = Transcript(<label>)
```

The hash of an empty list is a 32-byte challenge string with the label `merkle.empty`:

```
MerkleHash(T, {}) = T.challenge_bytes("merkle.empty")
```

The hash of a list with one entry (also known as a leaf hash) is
computed by committing the entry to the transcript (defined by the item type),
and then generating 32-byte challenge string the label `merkle.leaf`:

```
MerkleHash(T, {item}) = {
    T.commit(<field1 name>, item.field1)
    T.commit(<field2 name>, item.field2)
    ...
    T.challenge_bytes("merkle.leaf")
}
```

For n > 1, let k be the largest power of two smaller than n (i.e., k < n ≤ 2k). The merkle hash of an n-element list is then defined recursively as:

```
MerkleHash(T, list) = {
    T.commit("L", MerkleHash(list[0..k]))
    T.commit("R", MerkleHash(list[k..n]))
    T.challenge_bytes("merkle.node")
}
```

Note that we do not require the length of the input list to be a power of two.
The resulting merkle binary tree may thus not be balanced; however,
its shape is uniquely determined by the number of leaves.


### Aggregated Signature

Aggregated Signature is a Schnorr proof of knowledge of a set of secret [scalars](#scalar)
corresponding
to some [verification keys](#verification-key) in a context of some _message_.

Aggregated Signature is encoded as a 64-byte [data](#data-type).

The protocol is the following:

1. Prover and verifier obtain a [transcript](#transcript) `T` that is assumed to be already bound to the _message_ being signed (see [`signtx`](#signtx) and [transaction signature](#transaction-signature)).
2. Commit the count `n` of verification keys as [LE32](#le32):
    ```
    T.commit("n", LE32(n))
    ```
3. Commit all verification keys `P[i]` one by one (in the order they were added during VM execution):
    ```
    T.commit("P", P[i])
    ```
4. For each key, generate a delinearizing scalar:
    ```
    x[i] = T.challenge_scalar("x")
    ```
5. Form an aggregated key without computing it right away:
    ```
    PA = x[0]·P[0] + ... + x[n-1]·P[n-1]
    ```
6. Prover creates a _secret nonce_: a randomly sampled [scalar](#scalar) `r`.
7. Prover commits to its nonce:
    ```
    R = r·B
    ```
8. Prover sends `R` to the verifier.
9. Prover and verifier write the nonce commitment `R` to the transcript:
    ```
    T.commit("R", R)
    ```
10. Prover and verifier compute a Fiat-Shamir challenge scalar `e` using the transcript:
    ```
    e = T.challenge_scalar("e")
    ```
11. Prover blinds the secrets `dlog(P[i])` using the nonce and the challenge:
    ```
    s = r + e·sum{x[i]·dlog(P[i])}
    ```
12. Prover sends `s` to the verifier.
13. Verifier checks the relation:
    ```
    s·B  ==  R + e·PA
         ==  R + (e·x[0])·P[0] + ... + (e·x[n-1])·P[n-1]
    ```

Note: if the signing is performed by independent mistrusting parties, it should use pre-commitments to the nonces.
The MPC protocol for safe aggregated signing is outside the scope of this specification because it does not affect the verification protocol.

### Transaction signature

Instruction [`signtx`](#signtx) unlocks a contract if its [predicate](#predicate)
correctly signs the [transaction ID](#transaction-id). The contract‘s predicate
is added to the array of deferred [verification keys](#verification-key) that
are later aggregated in a single key and a Schnorr [signature](#aggregated-signature) protocol
is executed for the [transaction ID](#transaction-id).

Aggregated signature verification protocol is based on the [MuSig](https://eprint.iacr.org/2018/068) scheme, but with
Fiat-Shamir transform defined through the use of the [transcript](#transcript) instead of a composition of hash function calls.

1. Instantiate the [transcript](#transcript) `TA` for transaction signature:
    ```
    T = Transcript("ZkVM.signtx")
    ```
2. Commit the [transaction ID](#transaction-id):
    ```
    T.commit("txid", txid)
    ```
3. Perform the [aggregated signature protocol](#aggregated-signature) using the transcript `T`.
4. Add the verifier's statement to the list of [deferred point operations](#deferred-point-operations).


### Blinding protocol

The blinding protocol consists of three proofs about blinding factors:

1. [Blinding proof](#blinding-proof): a proof that a blinding factor is formed with a pre-determined key which can be removed using [reblind](#reblind-proof) operation. Implemented by the [`blind`](#blind) instruction.
2. [Reblinding proof](#reblinding-proof): a proof that a blinding factor is replaced with another one without affecting the committed value. Implemented by the [`reblind`](#reblind) instruction.
3. [Unblinding proof](#unblinding-proof): demonstrates the committed value and proves that the blinding factor is zero. Implemented by the [`unblind`](#reblind) instruction.


#### Blinding proof

Proves that a commitment `V = v·B + f·B2` has blinding factor `f = q·p`, while `q` and `p` are committed to via `Q=q·B2` and `P=p·B2`.

This protocol solves a problem for a contract between two parties (_sender_ and _recipient_): where the sender computes the committed value `v` without cooperation with the recipient, but needs to form the commitment in a way that’s usable by the recipient. The recipient then can subtract the unknown factor by using a pre-agreed secret `p` and one-time nonce `Q`.

```
    W == p^{-1}·v·B
W + Q == p^{-1}·V
   B2 == p^{-1}·P
    Q == q·B2
```

The proof that `Q=q·B2` is provided separately to be used in the [reblinding proof](#reblinding-proof) by a receiving party.

Setup:

1. Recipient generates random scalar `p` and communicates it to the sender.
2. Sender and recipient bind their contract to `p` via commitment `P = p·B2`.

Proof:

1. Prover (sender) generates a random nonce `q`.
2. Prover commits to it using [secondary base point](#base-points) `B2`: `Q = q·B2` and sends `Q` to the verifier.
3. Prover and verifier prepare a [transcript](#transcript) for the proof of discrete log of `Q/B2`:
    ```
    T = Transcript("ZkVM.blind-reblind-nonce")
    T.commit("Q", Q)
    ```
4. Prover and verifier perform the [signature protocol](#aggregated-signature) with base point `B2` producing a 64-byte proof `R_q || s_q`.
5. Prover makes a commitment `Com(v, q·p) = v·B + q·p·B2`.
6. Prover commits to the value by multiplicatively blinding it (because often secret values are distributed non-uniformly) and sends `W` to the verifier:
    ```
    W = p^{-1}·v·B
    ```
7. Prover and verifier prepare a [transcript](#transcript) for the main statement:
    ```
    T = Transcript("ZkVM.blind")
    T.commit("P", P)
    T.commit("Q", Q)
    T.commit("V", V)
    T.commit("W", W)
    ```
8. Prover creates secret nonces `r_w` and `r_p`.
9. Prover creates nonce commitments and sends them to the verifier:
    ```
    R_w = r_w·B
    R_v = r_p·V
    R_p = r_p·P
    ```
10. Prover and verifier write the nonce commitments to the transcript:
    ```
    T.commit("R_w", R_w)
    T.commit("R_v", R_v)
    T.commit("R_p", R_p)
    ```
11. Prover and verifier compute a Fiat-Shamir challenge scalar `e` using the transcript:
    ```
    e = T.challenge_scalar("e")
    ```
12. Prover blinds secrets `p^{-1}·v` and `p^{-1}` using the nonces and the challenge and sends them to the verifier:
    ```
    s_w = r_w + e·p^{-1}·v
    s_p = r_p + e·p^{-1}
    ```
13. Verifier checks the relation:
    ```
    R_w + e·W     == s_w·B
    R_v + e·(W+Q) == s_p·V
    R_p + e·B2    == s_p·P
    ```

The total size of the proof (excluding `P` and `V`) is 256 bytes:

```
Q || R_q || s_q || R_v || R_w || R_p || s_p || s_w  (8x32)
```

The recipient can copy the proof about the nonce `q`: `Q || R_q || s_q`
and use it in their [reblinding proof](#reblinding-proof).

#### Reblinding proof

Proves that a commitment `V2` retains the same committed value `v` as `V1`, but subtracts blinding factor `p·Q` and adds another blinding factor `f·B2`. 

This protocol allows the receiving party in the [blinding proof protocol](#blinding-proof) to replace the randomized blinding factor
produced by the sender with the blinding factor of their own choice. The sender needs to randomize the commitment to avoid unsafe reuse of the blinding factor `p`. The blinding protocol forces publication of the proof for `Q == q·B2` to be reused in this protocol without the recipient knowing the secret nonce `q`.

```
V1 == v·B + (x + p·q)·B2
V2 == v·B + (x + f)·B2
F  == p^{-1}·f·B2
Q  == q·B2      
```

1. Prover (recipient) and verifier perform the [signature protocol](#aggregated-signature) for the statement `Q == q·B2`. Prover copies the proof data `Q || R_q || s_q` from the [blinding proof](#blinding-proof):   
    ```
    T = Transcript("ZkVM.blind-reblind-nonce")
    T.commit("Q", Q)
    ...
    [the rest of the signature protocol]
    ```
2. Prover chooses a random blinding factor `f` and commits to it, blinding it multiplicatively with `p^{-1}`, sending the commitment to the verifier:
    ```
    F = p^{-1}·f·B2
    ```
3. Prover and verifier prepare a [transcript](#transcript) for the main statement:
    ```
    T = Transcript("ZkVM.reblind")
    T.commit("Q", Q)
    T.commit("V1", V1)
    T.commit("V2", V2)
    T.commit("F", F)
    ```
8. Prover creates secret nonces `r_f` and `r_p`.
9. Prover creates nonce commitments and sends them to the verifier:
    ```
    R_f = r_f·B2
    R_v = r_p·(V2-V1)
    ```
10. Prover and verifier write the nonce commitments to the transcript:
    ```
    T.commit("R_f", R_f)
    T.commit("R_v", R_v)
    ```
11. Prover and verifier compute a Fiat-Shamir challenge scalar `e` using the transcript:
    ```
    e = T.challenge_scalar("e")
    ```
12. Prover blinds secrets `p^{-1}·f` and `p^{-1}` using the nonces and the challenge and sends them to the verifier:
    ```
    s_f = r_f + e·p^{-1}·f
    s_p = r_p + e·p^{-1}
    ```
13. Verifier checks the relation:
    ```
    R_f + e·F     == s_f·B2
    R_v + e·(F-Q) == s_p·(V2-V1)
    ```

The total size of the proof (excluding `V1` and `V2`) is 256 bytes:
```
F || Q || R_q || s_q || R_f || R_v || s_p || s_f  (8x32)
```

Note: the commitment `P` is not present in the protocol because the protocol does not need to guarantee that exactly `p·Q` is subtracted.
It is up to the recipient to decide how much to add or subtract from a blinding factor, the protocol only guarantees that they cannot modify the committed value and can subtract `p·Q` if they want (because discrete log of `Q` is not known to the recipient).


#### Unblinding proof

Unblinding proof shows the committed value `v` and proves
that the blinding factor in the [Pedersen commitment](#pedersen-commitment) is zero:

```
V == v·B + 0·B2
```

1. Prover shows `v`.
2. Verifier checks equality `V == v·B`.




## VM operation

### VM state

The ZkVM state consists of the static attributes and the state machine attributes.

1. [Transaction](#transaction):
    * `version`
    * `mintime` and `maxtime`
    * `program`
    * `tx_signature`
    * `cs_proof`
2. Extension flag (boolean)
3. Uniqueness flag (boolean)
4. Data stack (array of [items](#types))
5. Program stack (array of [programs](#program) with their offsets)
6. Current [program](#program) with its offset
7. [Transaction log](#transaction-log) (array of logged items)
8. Transaction signature verification keys (array of [points](#point))
9. [Deferred point operations](#deferred-point-operations)
10. Variables: a list of allocated variables with their commitments: `enum{ detached(point), attached(point, index) }`
11. [Constraint system](#constraint-system)


### VM execution

The VM is initialized with the following state:

1. [Transaction](#transaction) as provided by the user.
2. Extension flag set to `true` or `false` according to the [transaction versioning](#versioning) rules for the transaction version.
3. Uniqueness flag is set to `false`.
4. Data stack is empty.
5. Program stack is empty.
6. Current program set to the transaction program; with zero offset.
7. Transaction log is empty.
8. Array of signature verification keys is empty.
9. Array of deferred point operations is empty.
10. High-level variables: empty.
11. Constraint system: empty (time bounds are constants that appear only within linear combinations of actual variables), with [transcript](#transcript) initialized with label `ZkVM.r1cs`:
    ```
    r1cs_transcript = Transcript("ZkVM.r1cs")
    ```

Then, the VM executes the current program till completion:

1. Each instruction is read at the current program offset, including its immediate data (if any).
2. Program offset is advanced immediately after reading the instruction to the next instruction.
3. The instruction is executed per [specification below](#instructions). If the instruction fails, VM exits early with an error result.
4. If VM encounters [`call`](#call) or [`delegate`](#delegate) instruction, the current program and the offset are saved in the program stack, and the new program with offset zero is set as the current program. 
5. If the offset is less than the current program’s length, a new instruction is read (go back to step 1).
6. Otherwise (reached the end of the current program):
   1. If the program stack is not empty, pop top item from the program stack and set it to the current program. Go to step 5.
   2. If the program stack is empty, the transaction is considered _finalized_ and VM successfully finishes execution.

If the execution finishes successfully, VM performs the finishing tasks:
1. Checks if the stack is empty; fails otherwise.
2. Checks if the uniqueness flag is set to `true`; fails otherwise.
3. Computes [transaction ID](#transaction-id).
4. Computes a verification statement for [transaction signature](#transaction-signature).
5. Computes a verification statement for [constraint system proof](#constraint-system-proof).
6. Executes all [deferred point operations](#deferred-point-operations), including aggregated transaction signature and constraint system proof, using a single multi-scalar multiplication. Fails if the result is not an identity point.

If none of the above checks failed, the resulting [transaction log](#transaction-log) is _applied_
to the blockchain state as described in [the blockchain specification](Blockchain.md#apply-transaction-log).


### Deferred point operations

VM defers operations on [points](#point) till the end of the transaction in order
to batch them with the verification of [transaction signature](#transaction-signature) and
[constraint system proof](#constraint-system-proof).

Each deferred operation at index `i` represents a statement:
```
0  ==  sum{s[i,j]·P[i,j], for all j}  +  a[i]·B  +  b[i]·B2
```
where:
1. `{s[i,j],P[i,j]}` is an array of ([scalar](#scalar),[point](#point)) tuples,
2. `a[i]` is a [scalar](#scalar) weight of a [primary base point](#base-points) `B`,
3. `b[i]` is a [scalar](#scalar) weight of a [secondary base point](#base-points) `B2`.

All such statements are combined using the following method:

1. For each statement, a random [scalar](#scalar) `x[i]` is sampled.
2. Each weight `s[i,j]` is multiplied by `x[i]` for all weights per statement `i`:
    ```
    z[i,j] = x[i]·s[i,j]
    ```
3. All weights `a[i]` and `b[i]` are independently added up with `x[i]` factors:
    ```
    a = sum{a[i]·x[i]}
    b = sum{b[i]·x[i]}
    ```
4. A single multi-scalar multiplication is performed to verify the combined statement:
    ```
    0  ==  sum{z[i,j]·P[i,j], for all i,j}  +  a·B  +  b·B2
    ```


### Versioning

1. Each transaction has a version number. Each
   [block](Blockchain.md#block-header) also has a version number.
2. Block version numbers must be monotonically non-decreasing: each
   block must have a version number equal to or greater than the
   version of the block before it.
3. The **current block version** is 1. The **current transaction
   version** is 1.

Extensions:

1. If the block version is equal to the **current block version**, no
   transaction in the block may have a version higher than the
   **current transaction version**.
2. If a transaction’s version is higher than the **current transaction
   version**, the ZkVM `extension` flag is set to `true`. Otherwise,
   the `extension` flag is set to `false`.




## Instructions

Each instruction is represented by a one-byte **opcode** optionally followed by **immediate data**.
Immediate data is denoted by a colon `:` after the instruction name.

Each instruction defines the format for immediate data. See the reference below for detailed specification.

Code | Instruction                | Stack diagram                              | Effects
-----|----------------------------|--------------------------------------------|----------------------------------
 |     [**Stack**](#stack-instructions)               |                        |
0x?? | [`push:n:x`](#push)        |                 ø → _data_                 |
0x?? | [`drop`](#drop)            |               _x_ → ø                      |
0x?? | [`dup:k`](#dup)            |     _x[k] … x[0]_ → _x[k] ... x[0] x[k]_   |
0x?? | [`roll:k`](#roll)          |     _x[k] … x[0]_ → _x[k-1] ... x[0] x[k]_ |
 |                                |                                            |
 |     [**Constraints**](#constraint-system-instructions)  |                   | 
0x?? | [`const`](#var)            |          _scalar_ → _expr_                 | 
0x?? | [`var`](#var)              |           _point_ → _var_                  | Adds an external variable to [CS](#constraint-system)
0x?? | [`alloc`](#alloc)          |                 ø → _expr_                 | Allocates a low-level variable in [CS](#constraint-system)
0x?? | [`mintime`](#mintime)      |                 ø → _expr_                 |
0x?? | [`maxtime`](#maxtime)      |                 ø → _expr_                 |
0x?? | [`neg`](#neg)              |           _expr1_ → _expr2_                |
0x?? | [`add`](#add)              |     _expr1 expr2_ → _expr3_                |
0x?? | [`mul`](#mul)              |     _expr1 expr2_ → _expr3_                | Potentially adds multiplier in [CS](#constraint-system)
0x?? | [`eq`](#eq)                |     _expr1 expr2_ → _constraint_           | 
0x?? | [`range:n`](#range)        |            _expr_ → _expr_                 | Modifies [CS](#constraint-system)
0x?? | [`and`](#and)              | _constr1 constr2_ → _constr3_              |
0x?? | [`or`](#or)                | _constr1 constr2_ → _constr3_              |
0x?? | [`verify`](#verify)        |      _constraint_ → ø                      | Modifies [CS](#constraint-system) 
0x?? | [`blind`](#blind)          |  _proof V expr P_ → _var_                  | Modifies [CS](#constraint-system), [defers point ops](#deferred-point-operations)
0x?? | [`reblind`](#reblind)      |   _proof V2 var1_ → _var1_                 | [Defers point operations](#deferred-point-operations)
0x?? | [`unblind`](#unblind)      |        _v V expr_ → _var_                  | Modifies [CS](#constraint-system), [Defers point ops](#deferred-point-operations)
 |                                |                                            |
 |     [**Values**](#value-instructions)              |                        |
0x?? | [`issue`](#issue)          |    _qty flv pred_ → _contract_             | Modifies [CS](#constraint-system), [tx log](#transaction-log), [defers point ops](#deferred-point-operations)
0x?? | [`borrow`](#borrow)        |         _qty flv_ → _–V +V_                | Modifies [CS](#constraint-system)
0x?? | [`retire`](#retire)        |           _value_ → ø                      | Modifies [CS](#constraint-system), [tx log](#transaction-log)
0x?? | [`qty`](#qty)              |           _value_ → _value qtyvar_         |
0x?? | [`flavor`](#flavor)        |           _value_ → _value flavorvar_      |
0x?? | [`cloak:m:n`](#cloak)      | _widevalues commitments_ → _values_        | Modifies [CS](#constraint-system)
0x?? | [`import`](#import)        |   _proof qty flv_ → _value_                | Modifies [CS](#constraint-system), [tx log](#transaction-log), [defers point ops](#deferred-point-operations)
0x?? | [`export`](#export)        |       _value ???_ → ø                      | Modifies [CS](#constraint-system), [tx log](#transaction-log)
 |                                |                                            |
 |     [**Contracts**](#contract-instructions)        |                        |
0x?? | [`input`](#input)          |           _input_ → _contract_             | Modifies [tx log](#transaction-log)
0x?? | [`output:k`](#output)      |   _items... pred_ → ø                      | Modifies [tx log](#transaction-log)
0x?? | [`contract:k`](#contract)  |   _items... pred_ → _contract_             | 
0x?? | [`nonce`](#nonce)          |            _pred_ → _contract_             | Modifies [tx log](#transaction-log)
0x?? | [`log`](#log)              |            _data_ → ø                      | Modifies [tx log](#transaction-log)
0x?? | [`signtx`](#signtx)        |        _contract_ → _results..._           | Modifies [deferred verification keys](#transaction-signature)
0x?? | [`call`](#call)            |   _contract prog_ → _results..._           | [Defers point operations](#deferred-point-operations)
0x?? | [`left`](#left)            |    _contract A B_ → _contract’_            | [Defers point operations](#deferred-point-operations)
0x?? | [`right`](#right)          |    _contract A B_ → _contract’_            | [Defers point operations](#deferred-point-operations)
0x?? | [`delegate`](#delegate)    |_contract prog sig_ → _results..._          | [Defers point operations](#deferred-point-operations)




### Stack instructions

#### push

**push:_n_:_x_** → _data_

Pushes a [data](#data-type) `x` containing `n` bytes. 
Immediate data `n` is encoded as [LE32](#le32)
followed by `x` encoded as a sequence of `n` bytes.


#### drop

_x_ **drop** → ø

Drops `x` from the stack.

Fails if `x` is not a [copyable type](#copyable-types).


#### dup

_x[k] … x[0]_ **dup:_k_** → _x[k] ... x[0] x[k]_

Copies k’th data item from the top of the stack.
Immediate data `k` is encoded as [LE32](#le32).

Fails if `x[k]` is not a [copyable type](#copyable-types).


#### roll

_x[k] x[k-1] ... x[0]_ **roll:_k_** → _x[k-1] ... x[0] x[k]_

Looks past `k` items from the top, and moves the next item to the top of the stack.
Immediate data `k` is encoded as [LE32](#le32).

Note: `roll:0` is a no-op, `roll:1` swaps the top two items.




### Constraint system instructions

#### const

_a_ **const** → _expr_

1. Pops a [scalar](#scalar) `a` from the stack.
2. Creates an [expression](#expression-type) `expr` with weight `a` assigned to an R1CS constant `1`.
3. Pushes `expr` to the stack.

Fails if `a` is not a valid [scalar](#scalar).

#### var

_P_ **var** → _v_

1. Pops a [point](#point) `P` from the stack.
2. Creates a [detached variable](#variable-type) `v` from a [Pedersen commitment](#pedersen-commitment) `P`.
3. Pushes `v` to the stack.

Fails if `P` is not a valid [point](#point).

#### alloc

**alloc** → _expr_

1. Allocates a low-level variable in the [constraint system](#constraint-system) and wraps it in the [expression](#expression-type) with weight 1.
2. Pushes the resulting expression to the stack.

This is different from [`var`](#var) in that the variable is not represented by an individual commitment and therefore can be chosen freely when the transaction is formed.


#### mintime

**mintime** → _expr_

Pushes an [expression](#expression-type) `expr` corresponding to the [minimum time bound](#time-bounds) of the transaction.

The one-term expression represents time bound as a weight on the R1CS constant `1` (see [`const`](#const)).

#### maxtime

**maxtime** → _expr_

Pushes an [expression](#expression-type) `expr` corresponding to the [maximum time bound](#time-bounds) of the transaction.

The one-term expression represents time bound as a weight on the R1CS constant `1` (see [`const`](#const)).

#### neg

_ex1_ **neg** → _ex2_

1. Pops an [expression](#expression-type) `ex1`.
2. If the expression is a [detached variable](#variable-type), attaches it to the constraint system.
3. Negates the weights in the `ex1` producing new expression `ex2`.
4. Pushes `ex2` to the stack.

Fails if `ex1` is not an [expression type](#expression-type).

#### add

_ex1 ex2_ **add** → ex3_

1. Pops two [expressions](#expression-type) `ex2`, then `ex1`.
2. If any of `ex1` or `ex2` is a [detached variable](#variable-type), that variable is attached to the constraint system.
3. If both expressions are [constant expressions](#constant-expression):
    1. Creates a new [constant expression](#constant-expression) `ex3` with the weight equal to the sum of weights in `ex1` and `ex2`.
4. Otherwise, createes a new expression `ex3` by concatenating terms in `ex1` and `ex2`.
4. Pushes `ex3` to the stack.

Fails if `ex1` and `ex2` are not both [expression types](#expression-type).

#### mul

_ex1 ex2_ **mul** → _ex3_

Multiplies two [expressions](#expression-type) producing another [expression](#expression-type) representing the result of multiplication.

This performs an optimization: if one of the expressions `ex1` or `ex2` contains only one term and this term is for the variable representing the R1CS constant `1` (in other words, the statement is a cleartext constant), then the other expression is multiplied by that constant in-place without allocating a multiplier in the [constraint system](#constraint-system).

1. Pops two [expressions](#expression-type) `ex2`, then `ex1`.
2. If any of `ex1` or `ex2` is a [detached variable](#variable-type), that variable is attached to the constraint system.
3. If either `ex1` or `ex2` is a [constant expression](#constant-expression):
    1. The other expression is multiplied in place by the scalar from that expression.
    2. The resulting expression is pushed to the stack.
4. Otherwise:
    1. Creates a multiplier in the constraint system.
    2. Constrains the left wire to `ex1`, and the right wire to `ex2`.
    3. Creates an [expression](#expression-type) `ex3` with the output wire in its single term.
    4. Pushes `ex3` to the stack.

Fails if `ex1` and `ex2` are not both [expression types](#expression-type).

Note: if both `ex1` and `ex2` are [constant expressions](#constant-expression),
the result does not depend on which one treated as a constant.

#### eq

_ex1 ex2_ **eq** → _constraint_

1. Pops two [expressions](#expression-type) `ex2`, then `ex1`.
2. If any of `ex1` or `ex2` is a [detached variable](#variable-type), that variable is attached to the constraint system.
3. Creates a [constraint](#constraint-type) that represents statement `ex1 - ex2 = 0`.
4. Pushes the constraint to the stack.

Fails if `ex1` and `ex2` are not both [expression types](#expression-type).

#### range

_expr_ **range:_n_** → _expr_

1. Pops an [expression](#expression-type) `expr`.
2. If the expression is a [detached variable](#variable-type), attaches it to the constraint system.
3. Adds an `n`-bit range proof for `expr` to the [constraint system](#constraint-system) (see [Cloak protocol](https://github.com/interstellar/spacesuit/blob/master/spec.md) for the range proof definition).
4. Pushes `expr` back to the stack.

Immediate data `n` is encoded as one byte.

Fails if `expr` is not an [expression type](#expression-type) or if `n` is not in range [1, 64].

#### and

_c1 c2_ **and** → _c3_

1. Pops [constraints](#constraints-type) `c2`, then `c1`.
2. Creates a _conjunction constraint_ `c3` containing `c1` and `c2`.
3. Pushes `c3` to the stack.

No changes to the [constraint system](#constraint-system) are made until [`verify`](#verify) is executed.

Fails if `c1` and `c2` are not [constraints](#constraints-type).

#### or

_constraint1 constraint2_ **or** → _constraint3_

1. Pops [constraints](#constraints-type) `c2`, then `c1`.
2. Creates a _disjunction constraint_ `c3` containing `c1` and `c2`.
3. Pushes `c3` to the stack.

No changes to the [constraint system](#constraint-system) are made until [`verify`](#verify) is executed.

Fails if `c1` and `c2` are not [constraints](#constraints-type).

#### verify

_constr_ **verify** → ø

1. Pops [constraint](#constraints-type) `constr`.
2. Transforms the constraint `constr` recursively using the following rules:
    1. Replace conjunction of two _linear constraints_ `a` and `b` with a linear constraint `c` by combining both constraints with a random challenge `z`:
        ```
        c = a + z·b
        ```
    2. Replace disjunction of two _linear constraints_ `a` and `b` by constrainting an output `o` of a newly allocated multiplier `{r,l,o}` to zero, while adding constraints `r == a` and `l == b` to the constraint system.
        ```
        r == a # added to CS
        l == b # added to CS
        o == 0 # replaces OR(a,b)
        ```
    3. Conjunctions and disjunctions of non-linear constraints are transformed via rules (1) and (2) using depth-first recursion.
3. The resulting single linear constraint is added to the constraint system.

Fails if `constr` is not a [constraint](#constraints-type).


#### blind

_proof V expr P_ **blind** → _var_

1. Pops [point](#point) `P`.
2. Pops [expression](#expression-type) `expr`.
3. Pops [point](#point) `V`.
4. Pops [data](data-type) `proof`.
5. If `expr` is a [detached variable](#variable-type), attaches it to the constraint system.
6. Creates a new [detached variable](#variable-type) `var` with commitment `V`.
7. Verifies the [blinding proof](#blinding-proof) for commitments `V`, `P` and proof data `proof`, [deferring all point operations](#deferred-point-operations)).
8. Adds an equality [constraint](#constraint-type) `expr == var` to the [constraint system](#constraint-system).
9. Pushes `var` to the stack.

Fails if: 
* `proof` is not a 256-byte [data](data-type), or
* `P`, `V` are not valid [points](#point), or
* `expr` is not an [expression](#expression-type).


#### reblind

_proof V2 var1_ **reblind** → _var1_

1. Pops [variable](#variable-type) `var1`.
2. Pops [point](#point) `V2`.
3. Pops [data](#data-type) `proof`.
4. Checks that `var1` is a [detached variable](#variable-type) and reads its commitment `V1` from the [VM list of variable commitments](#vm-state).
5. Replaces commitment `V1` with `V2` for this variable.
6. Verifies the [reblinding proof](#reblinding-proof) for the commitments `V1`, `V2` and proof data `proof`, [deferring all point operations](#deferred-point-operations)).
7. Pushes back the detached variable `var1`.

Fails if: 
* `proof` is not a 256-byte [data](#data-type), or
* `V2` is not a valid [point](#point), or
* `var1` is not a [variable](#variable-type), or
* `var1` is already attached.


#### unblind

_v V expr_ **unblind** → _var_

1. Pops [expression](#expression-type) `expr`.
2. Pops [point](#point) `V`.
3. Pops [scalar](#scalar) `v`.
4. If `expr` is a [detached variable](#variable-type), attaches it to the constraint system.
5. Creates a new [detached variable](#variable-type) `var` with commitment `V`.
6. Verifies the [unblinding proof](#unblinding-proof) for the commitment `V` and scalar `v`, [deferring all point operations](#deferred-point-operations)).
7. Adds an equality [constraint](#constraint-type) `expr == var` to the [constraint system](#constraint-system).
8. Pushes `var` to the stack.

Fails if: 
* `v` is not a valid [scalar](#scalar), or
* `V` is not a valid [point](#point), or
* `expr` is not an [expression](#expression-type).



### Value instructions

#### issue

_qty flv pred_ **issue** → _contract_

1. Pops [point](#point) `pred`.
2. Pops [variable](#variable-type) `flv`; if the variable is detached, attaches it.
3. Pops [variable](#variable-type) `qty`; if the variable is detached, attaches it.
4. Creates a [value](#value-type) with variables `qty` and `flv` for quantity and flavor, respectively. 
5. Computes the _flavor_ scalar defined by the [predicate](#predicate) `pred` using the following [transcript-based](#transcript) protocol:
    ```
    T = Transcript("ZkVM.issue")
    T.commit("predicate", pred)
    flavor = T.challenge_scalar("flavor")
    ```
6. Checks that the `flv` has unblinded commitment to `flavor` by [deferring the point operation](#deferred-point-operations):
    ```
    flv == flavor·B
    ```
7. Adds a 64-bit range proof for the `qty` to the [constraint system](#constraint-system) (see [Cloak protocol](https://github.com/interstellar/spacesuit/blob/master/spec.md) for the range proof definition). 
8. Adds an [issue entry](#issue-entry) to the [transaction log](#transaction-log).
9. Creates a [contract](#contract-type) with the value as the only [payload](#contract-payload), protected by the predicate `pred`.

The value is now issued into the contract that must be unlocked
using one of the contract instructions: [`signtx`](#signx), [`delegate`](#delegate) or [`call`](#call).

Fails if:
* `pred` is not a valid [point](#point),
* `flv` or `qty` are not [variable types](#variable-type).


#### borrow

_qty flv_ **borrow** → _–V +V_

1. Pops [variable](#variable-type) `flv`; if the variable is detached, attaches it.
2. Pops [variable](#variable-type) `qty`; if the variable is detached, attaches it.
3. Creates a [value](#value-type) `+V` with variables `qty` and `flv` for quantity and flavor, respectively.
4. Adds a 64-bit range proof for `qty` variable to the [constraint system](#constraint-system) (see [Cloak protocol](https://github.com/interstellar/spacesuit/blob/master/spec.md) for the range proof definition).
5. Creates [wide value](#wide-value-type) `–V`, allocating a low-level variable `qty2` for the negated quantity and reusing the flavor variable `flv`.
6. Adds a constraint `qty2 == -qty` to the constraint system.
7. Pushes `–V`, then `+V` to the stack.

The wide value `–V` is not a [portable type](#portable-types), and can only be consumed by a [`cloak`](#cloak) instruction
(where it is merged with appropriate positive quantity of the same flavor).

Fails if `qty` and `flv` are not [variable types](#variable-type).


#### retire

_value_ **retire** → ø

1. Pops a [value](#value) from the stack.
2. Adds a _retirement_ entry to the [transaction log](#transaction-log).

Fails if the value is not a [non-negative value type](#value-type).

#### qty

_value_ **qty** → _value qtyvar_

Copies a [variable](#variable-type) representing quantity of an [unwide value](#value-type) and pushes it to the stack.

Fails if the value is not a [non-negative value type](#value-type).

#### flavor

_value_ **flavor** → _value flavorvar_

Copies a [variable](#variable-type) representing flavor of an [unwide value](#value-type) and pushes it to the stack.

Fails if the value is not a [non-negative value type](#value-type).

#### cloak

_widevalues commitments_ **cloak:_m_:_n_** → _values_

Merges and splits `m` [wide values](#wide-value-type) into `n` [values](#values).

1. Pops `2·n` [points](#point) as pairs of _flavor_ and _quantity_ for each output value, flavor is popped first in each pair.
2. Pops `m` [wide values](#wide-value-type) as input values.
3. Creates constraints and 64-bit range proofs for quantities per [Cloak protocol](https://github.com/interstellar/spacesuit/blob/master/spec.md).
4. Pushes `n` [values](#values) to the stack, placing them in the same order as their corresponding commitments.

Immediate data `m` and `n` are encoded as two [LE32](#le32)s.


#### import

_proof qty flv_ **import** → _value_

1. Pops [variable](#variable-type) `flv`; if the variable is detached, attaches it.
2. Pops [variable](#variable-type) `qty`; if the variable is detached, attaches it.
3. Pops [data](#data-type) `proof`.
4. Creates a [value](#value-type) with variables `qty` and `flv` for quantity and flavor, respectively. 
5. Computes the _flavor_ scalar defined by the [predicate](#predicate) `pred` using the following [transcript-based](#transcript) protocol:
    ```
    T = Transcript("ZkVM.import")
    T.commit("extflavor", proof.external_flavor_id)
    T.commit("extaccount", proof.pegging_account_id)
    flavor = T.challenge_scalar("flavor")
    ```
6. Checks that the `flv` has unblinded commitment to `flavor` by [deferring the point operation](#deferred-point-operations):
    ```
    flv == flavor·B
    ```
7. Checks that the `qty` has unblinded commitment to `quantity` by [deferring the point operation](#deferred-point-operations):
    ```
    qty == proof.quantity·B
    ```
8. Adds an [import entry](#import-entry) with `proof` to the [transaction log](#transaction-log).
9. Pushes the imported value to the stack.

Note: the `proof` data contains necessary metadata to check if the value is pegged on the external blockchain.
It is verified when the transaction is applied to the blockchain state.

TBD: definition of the proof data (quantity, asset id, pegging account, identifier of the pegging transaction)

Fails if:
* `flv` or `qty` are not [variable types](#variable-type),
* `proof` is not a [data type](#data-type).



#### export

_metadata value_ **export** → ø

1. Pops [value](#value-type).
2. Pops [data](#data-type) `metadata`.
3. Computes the local flavor based on the pegging metadata:
    ```
    T = Transcript("ZkVM.import")
    T.commit("extflavor", metadata.external_flavor_id)
    T.commit("extaccount", metadata.pegging_account_id)
    flavor = T.challenge_scalar("flavor")
    ```
4. Adds two constraints to the constraint system using cleartext quantity and flavor in the metadata:
    ```
    value.qty == metadata.qty
    value.flv == flavor
    ```
5. Adds an [export entry](#export-entry) with `metadata` to the [transaction log](#transaction-log).

TBD: definition of the metadata data (quantity, asset id, pegging account, target address/accountid)

Fails if:
* `value` is not a [non-negative value type](#value-type),
* `metadata` is not a [data type](#data-type).



### Contract instructions


#### input

_input_ **input** → _contract_

1. Pops a [data](#data) `input` representing the [input structure](#input-structure) from the stack.
2. Constructs a [contract](#contract-type) based on the `input` data and pushes it to the stack.
3. For each decoded [value](#value-type), quantity variable is allocated first, flavor second.
4. Adds [input entry](#input-entry) to the [transaction log](#transaction-log).
5. Sets the [VM uniqueness flag](#vm-state) to `true`.

Fails if the `input` is not a [data type](#data-type) with exact encoding of an [input structure](#input-structure).

#### output

_items... predicate_ **output:_k_** → ø

1. Pops [`predicate`](#predicate) from the stack.
2. Pops `k` items from the stack.
3. Adds an [output entry](#output-entry) to the [transaction log](#transaction-log).

Immediate data `k` is encoded as [LE32](#le32).


#### contract

_items... pred_ **contract:_k_** → _contract_

1. Pops [predicate](#predicate) `pred` from the stack.
2. Pops `k` items from the stack.
3. Creates a contract with the `k` items as a payload and the predicate.
4. Pushes the contract onto the stack.

Immediate data `k` is encoded as [LE32](#le32).


#### nonce

_predicate_ **nonce** → _contract_

1. Pops [predicate](#predicate) from the stack.
2. Pushes a new [contract](#contract-type) with an empty [payload](#contract-payload) and this predicate to the stack.
3. Adds [nonce entry](#nonce-entry) to the [transaction log](#transaction-log) with the predicate and transaction [maxtime](#time-bounds).
4. Sets the [VM uniqueness flag](#vm-state) to `true`.

Fails if `predicate` is not a valid [point](#point).


#### log

_data_ **log** → ø

1. Pops `data` from the stack.
2. Adds [data entry](#data-entry) with it to the [transaction log](#transaction-log).

Fails if the item is not a [data type](#data-type).


#### signtx

_contract_ **signtx** → _results..._

1. Pops the [contract](#contract-type) from the stack.
2. Adds the contract’s [predicate](#predicate) as a [verification key](#verification-key)
   to the list of deferred keys for [aggregated transaction signature](#transaction-signature)
   check at the end of the VM execution.
3. Places the [payload](#contract-payload) on the stack (last item on top), discarding the contract.

Note: the instruction never fails as the only check (signature verification)
is deferred until the end of VM execution.


#### call

_contract(P) prog_ **call** → _results..._

1. Pops the [data](#data-type) `prog` and a [contract](#contract-type) `contract`.
2. Reads the [predicate](#predicate) `P` from the contract.
3. Forms a statement for [program predicate](#program-predicate) of `prog` being equal to `P`:
    ```
    0 == -P + h(prog)·B2
    ```
4. Adds the statement to the [deferred point operations](#deferred-point-operations).
5. Places the [payload](#contract-payload) on the stack (last item on top), discarding the contract.
6. Saves the current program in the program stack, sets the `prog` as current and [runs it](#vm-execution).

Fails if the top item is not a [data](#data-type) or
the second-from-the-top is not a [contract](#contract-type).


#### left

_contract(P) L R_ **left** → _contract(L)_

1. Pops the right [predicate](#predicate) `R`, then the left [predicate](#predicate) `L` and a [contract](#contract-type) `contract`.
2. Reads the [predicate](#predicate) `P` from the contract.
3. Forms a statement for [predicate disjunction](#predicate-disjunction) of `L` and `R` being equal to `P`:
    ```
    0 == -P + L + f(L, R)·B
    ```
4. Adds the statement to the [deferred point operations](#deferred-point-operations).
5. Replaces the contract’s predicate with `L` and pushes the contract back onto the stack.

Fails if the top two items are not valid [points](#point),
or if the third from the top item is not a [contract](#contract-type).


#### right

_contract(P) L R_ **right** → _contract(R)_

1. Pops the right [predicate](#predicate) `R`, then the left [predicate](#predicate) `L` and a [contract](#contract-type) `contract`.
2. Reads the [predicate](#predicate) `P` from the contract.
3. Forms a statement of [predicate disjunction](#predicate-disjunction) of `L` and `R` being equal to `P`:
    ```
    0 == -P + L + f(L, R)·B
    ```
4. Adds the statement to the deferred point operations.
5. Replaces the contract’s predicate with `R` and pushes the contract back onto the stack.

Fails if the top two items are not valid [points](#point),
or if the third from the top item is not a [contract](#contract-type).


#### delegate

_contract prog sig_ **delegate** → _results..._

1. Pops [data](#data-type) `sig`, [data](#data-type) `prog` and the [contract](#contract-type) from the stack.
2. Instantiates the [transcript](#transcript):
    ```
    T = Transcript("ZkVM.delegate")
    ```
3. Commits the program `prog` to the transcript:
    ```
    T.commit("prog", prog)
    ```
4. Extracts nonce commitment `R` and scalar `s` from a 64-byte data `sig`:
    ```
    R = sig[ 0..32]
    s = sig[32..64]
    ```
5. Performs the [signature protocol](#aggregated-signature) using the transcript `T`, secret key `dlog(contract.predicate)` and the values `R` and `s`:
    ```
    (s = dlog(r) + e·dlog(P))
    s·B  ==  R + e·P
    ```
6. Adds the statement to the list of [deferred point operations](#deferred-point-operations).
7. Saves the current program in the program stack, sets the `prog` as current and [runs it](#vm-execution).

Fails if:
1. the `sig` is not a 64-byte long [data](#data-type),
2. or `prog` is not a [data type](#data-type),
3. or `contract` is not a [contract type](#contract-type).









## Examples

### Lock value example

Locks value with a public key.

```
... (<value>) <pubkey> output:1
```

### Unlock value example

Unlocks a simple contract that locked a single value with a public key.
The unlock is performed by claiming the [input](#input-structure) and [signing](#signtx) the transaction.

```
<serialized_input> input signtx ...
```

### Simple payment example

Unlocks three values from the existing [inputs](#input-structure),
recombines them into a payment to address `A` (pubkey) and a change `C`:

```
<input1> input signtx
<input2> input signtx
<input3> input signtx
<FC> <QC> <FA> <QA> cloak:3:2  # flavor and quantity commitments for A and C
<A> output:1
<C> output:1
```

### Multisig

Multi-signature predicate can be constructed in three ways:

1. For N-of-N schemes, a set of independent public keys can be merged using a [MuSig](https://eprint.iacr.org/2018/068) scheme as described in [transaction signature](#transaction-signature). This allows non-interactive key generation, and only a simple interactive signing protocol.
2. For threshold schemes (M-of-N, M ≠ N), a single public key can be constructed using a variant of a Feldman-VSS scheme, but this requires interactive key generation.
3. Small-size threshold schemes can be instantiated non-interactively using a [predicate tree](#predicate-tree). Most commonly, 2-of-3 "escrow" scheme can be implemented as 2 keys aggregated as the main branch for the "happy path" (escrow party not involved), while the other two combinations aggregated in the nested branches.

Note that all three approaches minimize computational costs and metadata leaks, unlike Bitcoin, Stellar and TxVM where all keys are enumerated and checked independently.


### Offer example

Offer is a cleartext contract that can be _cancelled_ by the owner or _lifted_ by an arbitrary _taker_.

Offer locks the value being sold and stores the price as a pair of commitments: for the flavor and quantity.

The _cancellation_ clause is simply a [predicate](#predicate) formed by the maker’s public key.

The _lift_ clause when chosen by the taker, [borrows](#borrow) the payment amount according to the embedded price,
makes an [output](#output) with the positive payment value and leaves to the taker a negative payment and the unlocked value.
The taker than merges the negative payment and the value together with their actual payment using the [cloak](#cloak) instruction,
and create an output for the lifted value.

```
contract Offer(value, price, maker) {
    OR(
        maker,
        {
            let (payment, negative_payment) = borrow(price.qty, price.flavor)
            output(payment, maker)
            return (negative_payment, value)
        }
    )
}
```

Lift clause bytecode:

```
<priceqty> <priceflavor> borrow <makerpubkey> output:1
```

To make it discoverable, each transaction that creates an offer output also creates a [data entry](#data-entry)
describing the value quantity and flavor, and the price quantity and flavor in cleartext format.
This way the offer contract does not need to perform any additional computation or waste space for cleartext scalars.

Bytecode creating the offer:

```
<value> <offer predicate> output:1 "Offer: 1 BTC for 3745 USD" data
```

The programmatic API for creating, indexing and interacting with offers ties all parts together.

### Offer with partial lift

TBD: 

Sketch:
price = rational X/Y, total value = V, payment: P, change: C;  
constraint: `(V - C)*X == Y*P`.
contract unlocks V, `borrow`s and `unblind`s C, outputs C into the same contract,
borrows P per provided scalar amount, outputs P into recipient's address.
Returns V, -C and -P to the user. User merges V+(-C) and outputs V-C to its address, provides P into the cloak.

What about zero remainder or dust? Contract can have two branches: partial or full lift,
and partial lift has minimum remainder to prevent dust.




### Loan example

TBD.

### Loan with interest

TBD.


### Payment channel example

Payment channel is a contract that permits a number of parties to exchange value within a given range back-and-forth
without publication of each transaction on a blockchain. Instead, only net distribution of balances is _settled_ when the channel is _closed_.

Assumptions for this example:

1. There are 2 parties in a channel.
2. The channel uses values of one _flavor_ chosen when the channel is created.

Overview:

1. Both parties commit X quantity of funds to a shared contract protected by a simple 2-of-2 multisig predicate. This allows each party to net-send or net-receive up to X units.
2. Parties can close the channel mutually at any time, signing off a transaction that distributes the latest balances. They can even choose the target addresses arbitrarily. E.g. if one party needs to make an on-chain payment, they can have their balance split in two outputs: _payment_ and _change_ immediately when closing a channel, without having to make an additional transaction.
3. Parties can _independently close_ the channel at any time using a _pre-signed authorization predicate_, that encodes a distribution of balances with the hard-coded pay-out outputs.
4. Each payment has a corresponding pre-signed authorization reflecting a new distribution.
5. To prevent publication of a transaction using a _stale_ authorization predicate:
    1. The predicate locks funds in a temporary "holding" contract for a duration of a "contest period" (agreed upon by both parties at the creation of a channel).
    2. Any newer predicate can immediately spend that time-locked contract into a new "holding" contract with an updated distribution of funds.
    3. Users watch the blockchain updates for attempts to use a stale authorization, and counter-act them with the latest version.
6. If the channel was force-closed and not (anymore) contested, after a "contest period" is passed, the "holding" contract can be opened by either party, which sends the funds to the pre-determined outputs.

In ZkVM such predicate is implemented with a _signed program_ ([`delegate`](#delegate)) that plays dual role:

1. It allows any party to _initiate_ a force-close.
2. It allows any party to _dispute_ a stale force-close (overriding it with a more fresh force-close).

To _initiate_ a force-close, the program `P1` does:

1. Take the exptime as an argument provided by the user (encrypted via Pedersen commitment).
2. Check that `tx.maxtime + D == exptime` (built-in contest period).
   Transaction maxtime is chosen by the initiator of the tx close to the current time.
3. Put the exptime and the value into the output under predicate `P2` (built-in predicate committing to a program producing final outputs and checking exptime).

To construct such program `P1`, users first agree on the final distribution of balances via the program `P2`.

The final-distribution program `P2`:
1. Checks that `tx.mintime >= exptime` (can be done via `range:24(tx.mintime - exptime)` which gives 6-month resolution for the expiration time)
2. Creates `borrow`/`output` combinations for each party with hard-coded predicate for each output.
3. Leaves the payload value and negatives from `borrow` on the stack to be consumed by the `cloak` instruction.

To _dispute_ a stale force-close, the program `P1` has an additional feature:
it contains a sequence number that's incremented for each new authorization predicate `P1`, at each payment.
The program `P1`, therefore:

1. Expect two items on the stack coming from a contract: `seq` scalar and `val` value (on top of `seq`). Below these, there is `exptime` commitment.
2. Check `range:24(new_seq - seq - 1)` to make sure `new_seq > seq`. If there are more than 16.7 million payments (capped by a 24-bit rangeproof), several contest transactions can be chained together with a distance of 16.7 million payments between each other to reach the latest one. At the tx rate of 1 tx/sec, this implies 6 months worth of channel life per intermediate force-close transaction.
3. Check the expiration time `tx.maxtime + D == exptime` (D is built into the predicate).
4. Lock the value and `exptime` in a new output with a built-in predicate `P2`.

If `P1` is used to initiate force-close on a contract that does not have a sequence number (initial contract),
the user simply provides a zero scalar on the stack under the contract.

Confidentiality properties:

1. When the channel is normally closed, it is not even revealed whether it was a payment channel at all. The channel contract looks like an ordinary output indistinguishable from others.
2. When the channel is force-closed, it does not reveal the number of payments (sequence number) that went through it, nor the contest period which could be used to fingerprint participants with different settings.

The overhead in the force-close case is 48 multipliers (two 24-bit rangeproofs) — a 37.5% performance overhead on top of 2 outputs which the channel has to create even in a normal-close case. There is no range proof for the re-locked value between `P1` and `P2`, as it's already known to be in range and it does no go through the `cloak`.


### Payment routing example

TBD.

## Discussion

This section collects discussion of the rationale behind the design decisions in the ZkVM.

### Relation to TxVM

ZkVM has similar or almost identical properties as TxVM:

1. The format of the transaction is the _executable bytecode_.
2. The VM is a Forth-like _stack machine_.
3. Multi-asset issuable _values_ are first-class types subject to _linear logic_.
4. Contracts are first-class types implementing [object-capability model](https://en.wikipedia.org/wiki/Object-capability_model).
5. VM assumes small UTXO-based blockchain state and very simple validation rules outside the VM.
6. Each unspent transaction output (UTXO) is a _contract_ which holds arbitrary collection of data and values.
7. Optional _time-bounded nonces_ as a way to guarantee uniqueness when transaction has no link to previous transactions.
8. _Transaction log_ as an append-only list of effects of the transaction (inputs, outputs, nonces etc.)
9. Contracts use linear logic by imperatively producing the effects they require instead of observing and verifying their context.
10. Execution can be _delegated to a signed program_ which is provided at the moment of opening a contract.

At the same time, ZkVM improves on the following tradeoffs in TxVM:

1. _Runlimit_ and _jumps_: ZkVM does not permit recursion and loops and has more predictable cost model that does not require artificial cost metrics per instruction.
2. _Too abstract capabilities_ that do not find their application in the practical smart contracts, like having “wrapping” contracts or many kinds of hash functions.
3. Uniqueness of transaction IDs enforced via _anchors_ (embedded in values) is conceptually clean in TxVM, although not very ergonomic. In confidential transactions anchors become even less ergonomic in several respects, and issuance is simpler without anchors.
4. TxVM allows multiple time bounds and needs to intersect all of them, which comes at odds with zero-knowledge proofs about time bounds.
5. Creating outputs is less ergonomic and more complex than necessary (via a temporary contract).
6. TxVM allows nested contracts and needs multiple stacks and an argument stack. ZkVM uses one stack.


### Compatibility

Forward- and backward-compatible upgrades (“soft forks”) are possible
with [extension instructions](#ext), enabled by the
[extension flag](#versioning) and higher version numbers.

For instance, to implement a SHA-256 function, an unsued extension instruction
could be assigned `verifysha256` name and check if top two strings on the stack
are preimage and image of the SHA-256 function respectively. The VM would fail if
the check failed, while the non-upgraded software could choose to treat the instruction as no-op
(e.g. by ignoring the upgraded transaction version).

It is possible to write a compatible contract that uses features of a newer
transaction version while remaining usable by non-upgraded software
(that understands only older transaction versions) as long as
new-version code paths are protected by checks for the transaction
version. To facilitate that, a hypothetical ZkVM upgrade may introduce
an extension instruction “version assertion” that fails execution if
the version is below a given number (e.g. `4 versionverify`).


### Static arguments

Some instructions ([`output`](#output), [`roll`](#roll) etc) have size or index
parameters specified as _immediate data_ (part of the instruction code),
which makes it impossible to compute such argument on the fly.

This allows for a simpler type system (no integers, only scalars),
while limiting programs to have pre-determined structure.

In general, there are no jumps or cleartext conditionals apart from a specialized [predicate tree](#predicate-tree).
Note, however, that with the use of [delegation](#delegate),
program structure can be determined right before the use.


### Should cloak and borrow take variables and not commitments?

1. it makes sense to reuse variable created by `blind`
2. txbuilder can keep the secrets assigned to variable instances, so it may be more convenient than remembering preimages for commitments.


### Why there is no `and` combinator in the predicate tree?

The payload of a contract must be provided to the selected branch. If both predicates must be evaluated and both are programs, then which one takes the payload? To avoid ambiguity, AND can be implemented inside a program that can explicitly decide in which order and which parts of payload to process: maybe check some conditions and then delegate the whole payload to a predicate, or split the payload in two parts and apply different predicates to each part. There's [`contract`](#contract) instruction for that delegation.


### Why we need Wide value and `borrow`?

Imagine your contract is "pay $X to address A in order to unlock £Y".

You can write this contract as "give me the value V, i'll check if V == $X, and lock it with address A, then unlock my payload £Y". Then you don't need any negative values or "borrowing".

However, this is not flexible: what if $X comes from another contract that takes Z£ and part of Z is supposed to be paid by £Y? You have a circular dependency which you can only resolve if you have excess of £ from somewhere to resolve both contracts and then given these funds back.

Also, it's not private enough: the contract now not only reveals its logic, but also requires you to link the whole tx graph where the $X is coming from.

Now let’s see how [`borrow`](#borrow) simplifies things: it allows you to make $X out of thin air, "borrowing" it from void for the duration of the transaction.

`borrow` gives you a positive $X as requested, but it also needs to require you to repay $X from some other source before tx is finalized. This is represented by creating a *negative –$X* as a less powerful type Wide Value.

Wide values are less powerful (they are super-types of Values) because they are not _portable_. You cannot just stash such value away in some output. You have to actually repay it using the `cloak` instruction.


### How to perform an inequality constraint?

First, note that inequality constraint only makes sense for integers, not for scalars.
This is because integers are ordered and scalars wrap around modulo group order.
Therefore, any two [variables](#variable-type) or [expressions](#expression-type) that must be compared,
must theselves be proven to be in range using the [`range`](#range) instruction (directly or indirectly).

Then, the inequality constraint is created by forming an expression of the form `expr ≥ 0` (using instructions [`neg`](#neg) and [`add`](#add)) and using a [`range`](#range) instruction to place a range check on `expr`.

Constraint | Range check
-----------|------------------
`a ≥ b`    | `range:64(a - b)`
`a ≤ b`    | `range:64(b - a)`
`a > b`    | `range:64(a - b - 1)`
`a < b`    | `range:64(b - a - 1)`



### How to perform a logical `not`?

Logical instructions [`or`](#or) and [`and`](#and) work by combining constraints of form `expr == 0`, that is, a comparison with zero. Logical `not` then is a check that a secret variable is _not zero_.

One way to do that is to break the scalar in 253 bits (using 253 multipliers) and add a disjunction "at least one of these bits is 1" (using additional 252 multipliers), spending total 505 multipliers (this is 8x more expensive than a regular 64-bit rangeproof).

On the other hand, using `not` may not be a good way to express contracts because of a dramatic increase in complexity: a contract that says `not(B)` effectively inverts a small set of inadmissible inputs, producing a big set of addmissible inputs.

We need to investigate whether there are use-cases that cannot be safely or efficiently expressed with only [`and`](#and) and [`or`](#or) combinators.


### What ensures transaction uniqueness?

In ZkVM:

* [Transaction ID](#transaction-id) is globally unique,
* [UTXO ID](#utxo) is globally unique,
* [Nonce](#nonce) is globally unique,
* [Value](#value-type) is **not** unique,
* [Contract](#contract-type) is **not** unique.

In contrast, in TxVM:

* [Transaction ID](#transaction-id) is globally unique,
* [UTXO ID](#utxo) is **not** unique,
* [Nonce](#nonce) is globally unique,
* [Value](#value-type) is globally unique,
* [Contract](#contract-type) is globally unique.

TxVM ensures transaction uniqueness this way:

* Each value has a unique “anchor” (32-byte payload)
* When values are split/merged, anchor is one-way hashed to produce new anchor(s).
* `finalize` instruction consumes a zero-quantity value, effectively consuming a unique anchor.
* Anchors are originally produced via `nonce` instruction that uses blockchain state to prevent reuse of nonces.
* Issuance of new assets consumes a zero-quantity value, moving the anchor from it to the new value.

**Pro:**

UTXO ID is fully determined before transaction is finalized. So e.g. a child transaction can be formed before the current transaction is completed and its ID is known. This might be handy in some cases.

**Meh:**

It seems like transaction ID is defined quite simply as a hash of the log, but it also must consume an anchor (since UTXOs alone are not guaranteed to be unique, and one can make a transaction without spending any UTXOs). So transaction ID computation still has some level of special handling.

**Con:**

Recipient of payment cannot fully specify the contract snapshot because they do not know sender’s anchors. This is not a problem in cleartext TxVM, but a problem in ZkVM where values have to participate in the Cloak protocol.

Storing anchor inside a value turned out to be handy, but is not very ergonomic. For instance, a contract cannot simply “claim” an arbitrary value and produce a negative counterpart, w/o having _some_ value to “fork off” an anchor from.

Another potential issue: UTXOs are not guaranteed to be always unique. E.g. if a contract does not modify its value and other content, it can re-save itself to the same UTXO ID. It can even toggle between different states, returning to the previously spent ID. This can cause issues in some applications that forget that UTXO ID in special circumstances can be resurrected.


ZkVM ensures transaction uniqueness this way:

* Values do not have anchors.
* We still have `nonce` instruction with the same semantics
* `issue` does not consume zero value
* `finalize` does not consume zero value
* `claim/borrow` can produce an arbitrary value and its negative at any point
* Each UTXO ID is defined as `Hash(contract, txid)`, that is contents of the contract are not unique, but the new UTXO ID is defined by transaction ID, not vice versa.
* Transaction ID is a hash of the finalized log.
* When VM finishes, it checks that the log contains either an [input](#input-entry) or a [nonce](#nonce-entry), setting the `uniqueness` flag.
* Outputs are encoded in the log as snapshots of contents. Blockchain state update hashes these with transaction ID when generating UTXO IDs.
* Inputs are encoded in the log as their UTXO IDs, so the blockchain processor knows which ones to find and remove.

**Pros:**

Huge pro: recipient can know upfront and provide full spec for the _compressed_ contract+value specification, so it can be revealed behind a shuffle.

Handling values becomes much simpler — they are just values. So we can issue, finalize and even “claim” a value in a straightforward manner.

The values are simply pedersen commitments (Q,A) (quantity, flavor), without any extra payload.

**Con:**

UTXO IDs are not known until the full transaction log is formed. This could be not a big deal, as we cannot really plan for the next transaction until this one is fully formed and published. Also, in a joint proof scenario, it’s even less reliable to plan the next payment until the MPC is completed, so requirement to wait till transaction ID is determined may not be a big deal.


### Open questions

#### Do we really need qty/flavor introspection ops?

We currently need them to reblind the received value, but we normally use `borrow` instead of receiving some value and then placing bounds on it.

If we only ever mix all values and borrow necessary payments, then we may reconsider whether we expose these variables at all. 

<|MERGE_RESOLUTION|>--- conflicted
+++ resolved
@@ -203,11 +203,8 @@
 bound to its [Pedersen commitment](#pedersen-commitment).
 
 A [point](#point) that represents a commitment to a secret scalar can be turned into a variable using the [`var`](#var) instruction.
-<<<<<<< HEAD
-A non-secret [scalar](#scalar) can be turned into a single-term [expression](#expression-type) using the [`const`](#const) instruction (which does not allocate a variable). Since we do not need to hide their values, a Variable is not needed.
-=======
-Cleartext [scalar](#scalar) can be turned into a single-term [expression](#expression-type) using the [`const`](#const) instruction (which does not allocate a variable).
->>>>>>> 3aa29455
+
+A cleartext [scalar](#scalar) can be turned into a single-term [expression](#expression-type) using the [`const`](#const) instruction (which does not allocate a variable). Since we do not need to hide their values, a Variable is not needed.
 
 Variables can be copied and dropped at will, but cannot be ported across transactions via [outputs](#output-structure).
 
