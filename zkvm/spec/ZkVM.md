# ZkVM

This is the specification for ZkVM, the zero-knowledge transaction virtual machine.

ZkVM defines a procedural representation for blockchain transactions and the rules for a virtual machine to interpret them and ensure their validity.

* [Overview](#overview)
    * [Motivation](#motivation)
    * [Concepts](#concepts)
* [Types](#types)
    * [Copyable types](#copyable-types)
    * [Linear types](#linear-types)
    * [Portable types](#portable-types)
    * [Data](#data-type)
    * [Contract](#contract-type)
    * [Variable](#variable-type)
    * [Expression](#expression-type)
    * [Constraint](#constraint-type)
    * [Value](#value-type)
    * [Wide value](#wide-value-type)
* [Definitions](#definitions)
    * [LE32](#le32)
    * [LE64](#le64)
    * [Scalar](#scalar)
    * [Point](#point)
    * [Base points](#base-points)
    * [Pedersen commitment](#pedersen-commitment)
    * [Verification key](#verification-key)
    * [Time bounds](#time-bounds)
    * [Transcript](#transcript)
    * [Predicate](#predicate)
    * [Predicate tree](#predicate-tree)
    * [Predicate disjunction](#predicate-disjunction)
    * [Program predicate](#program-predicate)
    * [Program](#program)
    * [Contract payload](#contract-payload)
    * [Input structure](#input-structure)
    * [UTXO](#utxo)
    * [Output structure](#output-structure)
    * [Constraint system](#constraint-system)
    * [Constraint system proof](#constraint-system-proof)
    * [Transaction](#transaction)
    * [Transaction log](#transaction-log)
    * [Transaction ID](#transaction-id)
    * [Merkle binary tree](#merkle-binary-tree)
    * [Aggregated signature](#aggregated-signature)
    * [Transaction signature](#transaction-signature)
    * [Blinding protocol](#blinding-protocol)
* [VM operation](#vm-operation)
    * [VM state](#vm-state)
    * [VM execution](#vm-execution)
    * [Deferred point operations](#deferred-point-operations)
    * [Versioning](#versioning)
* [Instructions](#instructions)
    * [Stack instructions](#stack-instructions)
    * [Constraint system instructions](#constraint-system-instructions)
    * [Value instructions](#value-instructions)
    * [Contract instructions](#contract-instructions)
* [Examples](#examples)
    * [Lock value example](#lock-value-example)
    * [Unlock value example](#unlock-value-example)
    * [Simple payment example](#simple-payment-example)
    * [Offer example](#offer-example)
    * [Offer with partial lift](#offer-with-partial-lift)
    * [Loan example](#loan-example)
    * [Loan with interest](#loan-with-interest)
    * [Payment channel example](#payment-channel-example)
    * [Payment routing example](#payment-routing-example)
* [Discussion](#discussion)
    * [Relation to TxVM](#relation-to-txvm)
    * [Compatibility](#compatibility)
    * [Static arguments](#static-arguments)
    * [Should cloak and borrow take variables and not commitments?](#should-cloak-and-borrow-take-variables-and-not-commitments)
    * [Why there is no `and` combinator in the predicate tree?](#why-there-is-no-and-combinator-in-the-predicate-tree)
    * [Why we need Wide value and `borrow`?](#why-we-need-wide-value-and-borrow)
    * [How to perform an inequality constraint?](#how-to-perform-an-inequality-constraint)
    * [How to perform a logical `not`?](#how-to-perform-a-logical-not)
    * [What ensures transaction uniqueness?](#what-ensures-transaction-uniqueness)
    * [Open questions](#open-questions)




## Overview

### Motivation

[TxVM](https://chain.com/assets/txvm.pdf) introduced a novel representation for the blockchain transactions:
1. Each transaction is an executable program that produces effects to the blockchain state.
2. Values as first-class types subject to [linear logic](http://girard.perso.math.cnrs.fr/Synsem.pdf).
3. Contracts are first-class types that implement [object-capability model](https://en.wikipedia.org/wiki/Object-capability_model).

The resulting design enables scalable blockchain state machine (since the state is very small, and its updates are separated from transaction verification), expressive yet safe smart contracts via the sound abstractions provided by the VM, simpler validation rules and simpler transaction format.

TxVM, however, did not focus on privacy and in several places traded off simplicity for unlimited flexibility.

ZkVM is the entirely new design that inherits most important insights from the TxVM, makes the security and privacy its primary focus, and provides a more constrained customization framework, while making the expression of the most common contracts even more straightforward.

### Concepts

A transaction is represented by a [transaction](#transaction) object that
contains a [program](#program) that runs in the context of a stack-based virtual machine.

When the virtual machine executes a program, it creates and manipulates data of various types:
[**copyable types**](#copyable-types) and [**linear types**](#linear-types), such as [values](#value-type) and
[contracts](#contract-type).

A [**value**](#value-type) is a specific _quantity_ of a certain _flavor_ that can be
merged or split, issued or retired, but not otherwise created or destroyed.

A [**contract**](#contract-type) encapsulates a list of data and value items
protected by a [predicate](#predicate) (a public key or a program) which must be satisfied
during the VM execution. The contract can be stored in and loaded from the global state
using [`output`](#output) and [`input`](#input) instructions.

Custom logic is represented via programmable [**constraints**](#constraint-type)
applied to [**variables**](#variable-type) and [**expressions**](#expression-type)
(linear combinations of variables). Variables represent quantities and flavors of values,
[time bounds](#time-bounds) and user-defined secret parameters. All constraints are arranged in
a single [constraint system](#constraint-system) which is proven to be satisfied after the VM
has finished execution.

Some ZkVM instructions write proposed updates to the blockchain state
to the [**transaction log**](#transaction-log), which represents the
principal result of executing a transaction.

Hashing the transaction log gives the unique [**transaction ID**](#transaction-id).

A ZkVM transaction is valid if and only if it runs to completion
without encountering failure conditions and without leaving any data
on the stack.

After a ZkVM program runs, the proposed state changes in the
transaction log are compared with the global state to determine the
transaction’s applicability to the [blockchain](Blockchain.md).







## Types

The items on the ZkVM stack are typed. The available types fall into two 
categories: [copyable types](#copyable-types) and [linear types](#linear-types).

### Copyable types

Copyable types can be freely created, copied ([`dup`](#dup)), and destroyed ([`drop`](#drop)).

* [Data](#data-type)
* [Variable](#variable-type)
* [Expression](#expression-type)
* [Constraint](#constraint-type)


### Linear types

Linear types are subject to special rules as to when and how they may be created
and destroyed, and may never be copied.

* [Contract](#contract-type)
* [Wide value](#wide-value-type)
* [Value](#value-type)


### Portable types

Only the [data](#data-type) and [value](#value-type) types can be _ported_ across transactions via [outputs](#output-structure).

Notes:

* [Wide values](#wide-value-type) are not portable because they are not proven to be non-negative.
* [Contracts](#contract-type) are not portable because they must be satisfied within the current transaction
or [output](#output-structure) their contents themselves.
* [Variables](#variable-type), [expressions](#expression-type) and [constraints](#constraint-type) have no meaning outside the VM state
and its constraint system and therefore cannot be meaningfully ported between transactions.


### Data type

A _data type_ is a variable-length byte array used to represent signatures, proofs and programs.

Data cannot be larger than the entire transaction program and cannot be longer than `2^32-1` (see [LE32](#le32)).


### Contract type

A contract consists of a [predicate](#predicate) and a [payload](#contract-payload) . The payload is guarded by the predicate.

Contracts are created with the [`contract`](#contract) instruction and
destroyed by evaluating the predicate, leaving their payload on the stack.

Contracts can be "frozen" with the [`output`](#output) instruction that places the predicate
and the payload into the [output structure](#output-structure) which is
recorded in the [transaction log](#transaction-log).


### Variable type

_Variable_ represents a secret [scalar](#scalar) value in the [constraint system](#constraint-system)
bound to its [Pedersen commitment](#pedersen-commitment).

A [point](#point) that represents a commitment to a secret scalar can be turned into a variable using the [`var`](#var) instruction.
A non-secret [scalar](#scalar) can be turned into a single-term [expression](#expression-type) using the [`const`](#const) instruction (which does not allocate a variable). Since we do not need to hide their values, a Variable is not needed.

Variables can be copied and dropped at will, but cannot be ported across transactions via [outputs](#output-structure).

Examples of variables: [value quantities](#value-type) and [time bounds](#time-bounds).

Constraint system also contains _low-level variables_ that are not individually bound to [Pedersen commitments](#pedersen-commitment):
when these are exposed to the VM (for instance, from [`mul`](#mul)), they have the [expression type](#expression-type).

### Attached and detached variables

A [variable](#variable-type) can be in one of two states: **detached** or **attached**.

A **Detached variable** can be [reblinded](#reblinded): all copies of a detached variable share the same commitment,
so reblinding one of them reflects the new commitments in all the copies. When an [expression](#expression-type) is formed using detached variables, all of them transition to an _attached_ state.

An **Attached variable** has its commitment applied to the constraint system, so it cannot be reblinded and variable cannot be detached.


### Expression type

_Expression_ is a linear combination of attached [variables](#variable-type) with cleartext [scalar](#scalar) weights.

    expr = { (weight0, var0), (weight1, var1), ...  }

Expression is a supertype of a single variable: a variable can always be coerced to a linear combination containing one term with weight 1.

Expressions can be [added](#add) and [multiplied](#mul), producing new expressions.
Expressions can also be [encrypted](#encrypt) into a [Pedersen commitment](#pedersen-commitment) with a predetermined
blinding factor.

Expressions can be copied and dropped at will, but cannot be ported across transactions via [outputs](#output-structure).

### Constant expression

An [expression](#expression-type) that contains one term with the [scalar](#scalar) weight assigned to the R1CS `1` is considered
a _constant expression_:

    const_expr = { (weight, 1) }

Instructions [`add`](#add) and [`mul`](#mul) preserve constant expressions as an optimization in order to avoid
allocating unnecessary multipliers in the [constraint system](#constraint-system).


### Constraint type

_Constraint_ is a statement within the [constraint system](#constraint-system). Constraints are formed using [expressions](#expression-type)
and can be combined using logical operators [`and`](#and) and [`or`](#or).

There are three kinds of constraints:
1. **Linear constraint** is created using the [`eq`](#eq) instruction over two [expressions](#expression-type).
2. **Conjunction constraint** is created using the [`and`](#and) instruction over two constraints of any type.
3. **Disjunction constraint** is created using the [`or`](#or) instruction over two constraints of any type.

Constraints and can be copied and dropped at will.

Constraints only have an effect if added to the constraint system using the [`verify`](#verify) instruction.


### Value type

A value is a [linear type](#linear-types) representing a pair of *quantity* and *flavor*.
Both quantity and flavor are represented as [variables](#variable-type).
Quantity is guaranteed to be in a 64-bit range (`[0..2^64-1]`).

Values are created with [`issue`](#issue) and destroyed with [`retire`](#retire).
Values can be merged and split together with other values using a [`cloak`](#cloak) instruction.
Only values having the same flavor can be merged.

Values are secured by “locking them up” inside [contracts](#contract-type).

Contracts can also require payments by creating outputs using _borrowed_ values.
[`borrow`](#borrow) instruction produces two items: a non-negative value and a negated [wide value](#wide-value-type),
which must be cleared using appropriate combination of non-negative values.

Each non-negative value keeps the [Pedersen commitments](#pedersen-commitment)
for the quantity and flavor (in addition to the respective [variables](#variable-type)),
so that they can serialized in the [`output`](#output).


### Wide value type

_Wide value_ is an extension of the [value type](#value-type) where
quantity is guaranteed to be in a wider, 65-bit range `[-(2^64-1) .. 2^64-1]`.

The subtype [Value](#value-type) is most commonly used because it guarantees the non-negative quantity
(for instance, [`output`](#output) instruction only permits positive [values](#value-type)),
and the wide value is only used as an output of [`borrow`](#borrow) and as an input to [`cloak`](#cloak).





## Definitions

### LE32

A non-negative 32-bit integer encoded using little-endian convention.
Used to encode lengths of [data types](#data-type), sizes of [contract payloads](#contract-payload) and stack indices.

### LE64

A non-negative 64-bit integer encoded using little-endian convention.
Used to encode [value quantities](#value) and [timestamps](#time-bounds).


### Scalar

A _scalar_ is an integer modulo [Ristretto group](https://ristretto.group) order `|G| = 2^252 + 27742317777372353535851937790883648493`.

Scalars are encoded as 32-byte [data types](#data-type) using little-endian convention.

Every scalar in the VM is guaranteed to be in a canonical (reduced) form: an instruction that operates on a scalar
checks if the scalar is canonical.


### Point

A _point_ is an element in the [Ristretto group](https://ristretto.group).

Points are encoded as 32-byte [data types](#data-type) in _compressed Ristretto form_.

Each point in the VM is guaranteed to be a valid Ristretto point.


### Base points

ZkVM defines two base points: primary `B` and secondary `B2`.

```
B  = e2f2ae0a6abc4e71a884a961c500515f58e30b6aa582dd8db6a65945e08d2d76
B2 = hash-to-ristretto255(SHA3-512(B))
```

Both base points are orthogonal (the discrete log between them is unknown)
and used in [Pedersen commitments](#pedersen-commitment), 
[verification keys](#verification-key) and [predicates](#predicate).


### Pedersen commitment

Pedersen commitment to a secret [scalar](#scalar)
is defined as a point with the following structure:

```
P = Com(v, f) = v·B + f·B2
```

where:

* `P` is a point representing commitment,
* `v` is a secret scalar value being committed to,
* `f` is a secret blinding factor (scalar),
* `B` and `B2` are [base points](#base-points).

Pedersen commitments can be used to allocate new [variables](#variable-type) using the [`var`](#var) instruction.

Pedersen commitments can be proven to use a pre-determined blinding factor using [`blind`](#blind),
[`reblind`](#reblind) and [`unblind`](#unblind) instructions.


### Verification key

A _verification key_ `P` is a commitment to a secret [scalar](#scalar) `x` (_signing key_)
using the primary [base point](#base-points) `B`: `P = x·B`.
Verification keys are used to construct [predicates](#predicate) and verify [signatures](#aggregated-signature).


### Time bounds

Each transaction is explicitly bound to a range of _minimum_ and _maximum_ time.
Each bound is in _seconds_ since Jan 1st, 1970 (UTC), represented by an unsigned 64-bit integer.
Time bounds are available in the transaction as [expressions](#expression-type) provided by the instructions
[`mintime`](#mintime) and [`maxtime`](#maxtime).



### Transcript

Transcript is an instance of the [Merlin](https://doc.dalek.rs/merlin/) construction,
which is itself based on [STROBE](https://strobe.sourceforge.io/) and [Keccak-f](https://keccak.team/keccak.html)
with 128-bit security parameter.

Transcript is used throughout ZkVM to generate challenge [scalars](#scalar) and commitments.

Transcripts have the following operations, each taking a label for domain separation:

1. **Initialize** transcript:
    ```    
    T := Transcript(label)
    ```
2. **Commit bytes** of arbitrary length:
    ```    
    T.commit(label, bytes)
    ```
3. **Challenge bytes**
    ```    
    T.challenge_bytes<size>(label) -> bytes
    ```
4. **Challenge scalar** is defined as generating 64 challenge bytes and reducing the 512-bit little-endian integer modulo Ristretto group order `|G|`:
    ```    
    T.challenge_scalar(label) -> scalar
    T.challenge_scalar(label) == T.challenge_bytes<64>(label) mod |G|
    ```

Labeled instances of the transcript can be precomputed
to reduce number of Keccak-f permutations to just one per challenge.


### Predicate

A _predicate_ is a representation of a condition that unlocks the [contract](#contract-type).
Predicate is encoded as a [point](#point) representing a node
of a [predicate tree](#predicate-tree).


### Predicate tree

A _predicate tree_ is a composition of [predicates](#predicate) and [programs](#program) that
provide a flexible way to open a [contract](#contract-type).

Each node in a predicate tree is formed with one of the following:

1. [Verification key](#verification-key): can be satisfied by signing a transaction using [`signtx`](#signtx) or signing and executing a program using [`delegate`](#delegate).
2. [Disjunction](#predicate-disjunction) of other predicates. Choice is made using [`left`](#left) and [`right`](#right) instructions.
3. [Program commitment](#program-predicate). The structure of the commitment prevents signing and requires user to reveal and evaluate the program using the [`call`](#call) instruction.


### Predicate disjunction

Disjunction of two predicates is implemented using a commitment `f` that
commits to _left_ and _right_ [predicates](#predicate) `L` and `R`
as a scalar factor on a [primary base point](#base-points) `B` added to the predicate `L`:

```
OR(L,R) = L + f(L, R)·B
```

Commitment scheme is defined using the [transcript](#transcript) protocol
by committing compressed 32-byte points `L` and `R` and squeezing a scalar
that is bound to both predicates:

```
T = Transcript("ZkVM.predicate")
T.commit("L", L)
T.commit("R", R)
f = T.challenge_scalar("f")
OR(L,R) = L + f·B
``` 

The choice between the branches is performed using [`left`](#left) and [`right`](#right) instructions.

Disjunction allows signing ([`signtx`](#signtx), [`delegate`](#delegate)) for the [key](#verification-key) `L` without
revealing the alternative predicate `R` using the adjusted secret scalar `dlog(L) + f(L,R)`.


### Program predicate

_Program predicate_ is a commitment to a [program](#program) made using
commitment scalar `h` on a [secondary base point](#base-points) `B2`:

```
PP(prog) = h(prog)·B2
```

Commitment scheme is defined using the [transcript](#transcript) protocol
by committing the program data and squeezing a scalar that is bound to it:

```
T = Transcript("ZkVM.predicate")
T.commit("prog", prog)
h = T.challenge_scalar("h")
PP(prog) = h·B2
```

Program predicate can be satisfied only via the [`call`](#call) instruction that takes a cleartext program string, verifies the commitment and evaluates the program. Use of the [secondary base point](#base-points) `B2` prevents using the predicate as a [verification key](#verification-key) and signing with `h` without executing the program.


### Program

A program is of type [data](#data-type) containing a sequence of ZkVM [instructions](#instructions).


### Contract payload

The contract payload is a list of [items](#types) stored in the [contract](#contract-type) or [output](#output-structure).

Payload of a [contract](#contract-type) may contain arbitrary [types](#types),
but in the [output](#output-structure) only the [portable types](#portable-types) are allowed.


### Input structure

Input structure represents an unspent output (UTXO) from a previous transaction.

Input is serialized as [output](#output-structure) with an extra 32 bytes containing
the output’s [transaction ID](#transaction-id).

```
       Input  =  PreviousTxID || PreviousOutput
PreviousTxID  =  <32 bytes>

```

### UTXO

UTXO is an _unspent transaction output_ identified by a 32-byte hash computed using [transcript](#transcript):

```
T = Transcript("ZkVM.utxo")
T.commit("txid", previous_txid)
T.commit("output", previous_output)
utxo = T.challenge_bytes("id")
```

In the above, `previous_txid` is the [transaction ID](#transaction-id) of the transaction where the output was created,
and `previous_output` is the serialized [output](#output-structure).


### Output structure

Output represents a _snapshot_ of a [contract](#contract-type)
and can only contain [portable types](#portable-types).

```
      Output  =  Predicate  ||  LE32(k)  ||  Item[0]  || ... ||  Item[k-1]
   Predicate  =  <32 bytes>
        Item  =  enum { Data, Value }
        Data  =  0x00  ||  LE32(len)  ||  <bytes>
       Value  =  0x01  ||  <32 bytes> ||  <32 bytes>
```


### Constraint system

The constraint system is the part of the [VM state](#vm-state) that implements
[Bulletproof's rank-1 constraint system](https://doc-internal.dalek.rs/develop/bulletproofs/notes/r1cs_proof/index.html).

It also keeps track of the [variables](#variable-type) and [constraints](#constraint-type),
and is used to verify the [constraint system proof](#constraint-system-proof).


### Constraint system proof

A proof of satisfiability of a [constraint system](#constraint-system) built during the VM execution.

The proof is provided to the VM at the beginning of execution and verified when the VM is [finished](#vm-execution).


### Transaction

Transaction is a structure that contains all data and logic
required to produce a unique [transaction ID](#transaction-id):

* Version (uint64)
* [Time bounds](#time-bounds) (pair of [LE64](#le64)s)
* [Program](#program) (variable-length [data](#data-type))
* [Transaction signature](#transction-signature) (64 bytes)
* [Constraint system proof](#constraint-system-proof) (variable-length array of points and scalars)


### Transaction log

The *transaction log* contains entries that describe the effects of various instructions.

The transaction log is empty at the beginning of a ZkVM program. It is
append-only. Items are added to it upon execution of any of the
following instructions:

* [`input`](#input)
* [`output`](#output)
* [`issue`](#issue)
* [`retire`](#retire)
* [`nonce`](#nonce)
* [`log`](#log)
* [`import`](#import)
* [`export`](#export)

See the specification of each instruction for the details of which data is stored.

Note: transaction log items are only serialized when committed to a [transcript](#transcript)
during the [transaction ID](#transaction-id) computation.


### Transaction ID

Transaction ID is defined as a [merkle hash](#merkle-binary-tree) of a list consisting of 
a [header entry](#header-entry) followed by all the entries from the [transaction log](#transaction-log):

```
T = Transcript("ZkVM.txid")
txid = MerkleHash(T, {header} || txlog )
```

Entries are committed to the [transcript](#transcript) using the following schema.

#### Header entry

Header commits the transaction version and [time bounds](#time-bounds) using the [LE64](#le64) encoding.

```
T.commit("tx.version", LE64(version))
T.commit("tx.mintime", LE64(mintime))
T.commit("tx.maxtime", LE64(maxtime))
```

#### Input entry

Input entry is added using [`input`](#input) instruction.

```
T.commit("input", utxo_id)
```

where `utxo_id` is the ID of the corresponding [UTXO](#utxo).

#### Output entry

Output entry is added using [`output`](#output) instruction.

```
T.commit("output", output_structure)
```

where `output_structure` is a serialized [output](#output-structure).

#### Issue entry

Issue entry is added using [`issue`](#issue) instruction.

```
T.commit("issue.q", qty_commitment)
T.commit("issue.f", flavor_commitment)
```

#### Retire entry

Retire entry is added using [`retire`](#retire) instruction.

```
T.commit("retire.q", qty_commitment)
T.commit("retire.f", flavor_commitment)
```

#### Nonce entry

Nonce entry is added using [`nonce`](#nonce) instruction.

```
T.commit("nonce.p", predicate)
T.commit("nonce.t", maxtime)
```

#### Data entry

Data entry is added using [`log`](#log) instruction.

```
T.commit("data", data)
```

#### Import entry

Import entry is added using [`import`](#import) instruction.

```
T.commit("import", proof)
```

#### Export entry

Export entry is added using [`export`](#export) instruction.

```
T.commit("export", metadata)
```



### Merkle binary tree

The construction of a merkle binary tree is based on the [RFC 6962 Section 2.1](https://tools.ietf.org/html/rfc6962#section-2.1)
with hash function replaced with a [transcript](#transcript).

Leafs and nodes in the tree use the same instance of a transcript provided by the upstream protocol:

```
T = Transcript(<label>)
```

The hash of an empty list is a 32-byte challenge string with the label `merkle.empty`:

```
MerkleHash(T, {}) = T.challenge_bytes("merkle.empty")
```

The hash of a list with one entry (also known as a leaf hash) is
computed by committing the entry to the transcript (defined by the item type),
and then generating 32-byte challenge string the label `merkle.leaf`:

```
MerkleHash(T, {item}) = {
    T.commit(<field1 name>, item.field1)
    T.commit(<field2 name>, item.field2)
    ...
    T.challenge_bytes("merkle.leaf")
}
```

For n > 1, let k be the largest power of two smaller than n (i.e., k < n ≤ 2k). The merkle hash of an n-element list is then defined recursively as:

```
MerkleHash(T, list) = {
    T.commit("L", MerkleHash(list[0..k]))
    T.commit("R", MerkleHash(list[k..n]))
    T.challenge_bytes("merkle.node")
}
```

Note that we do not require the length of the input list to be a power of two.
The resulting merkle binary tree may thus not be balanced; however,
its shape is uniquely determined by the number of leaves.


### Aggregated Signature

Aggregated Signature is a Schnorr proof of knowledge of a set of secret [scalars](#scalar)
corresponding
to some [verification keys](#verification-key) in a context of some _message_.

Aggregated Signature is encoded as a 64-byte [data](#data-type).

The protocol is the following:

1. Prover and verifier obtain a [transcript](#transcript) `T` defined by the context in which the signature is used (see [`signtx`](#signtx), [`delegate`](#delegate)). The transcript is assumed to be already bound to the _message_ being signed.
2. Commit the count `n` of verification keys as [LE32](#le32):
    ```
    T.commit("n", LE32(n))
    ```
3. Commit all verification keys `P[i]` in order, one by one:
    ```
    T.commit("P", P[i])
    ```
4. For each key, generate a delinearizing scalar:
    ```
    x[i] = T.challenge_scalar("x")
    ```
5. Form an aggregated key without computing it right away:
    ```
    PA = x[0]·P[0] + ... + x[n-1]·P[n-1]
    ```
6. Prover creates a _secret nonce_: a randomly sampled [scalar](#scalar) `r`.
7. Prover commits to its nonce:
    ```
    R = r·B
    ```
8. Prover sends `R` to the verifier.
9. Prover and verifier write the nonce commitment `R` to the transcript:
    ```
    T.commit("R", R)
    ```
10. Prover and verifier compute a Fiat-Shamir challenge scalar `e` using the transcript:
    ```
    e = T.challenge_scalar("e")
    ```
11. Prover blinds the secrets `dlog(P[i])` using the nonce and the challenge:
    ```
    s = r + e·sum{x[i]·dlog(P[i])}
    ```
12. Prover sends `s` to the verifier.
13. Verifier checks the relation:
    ```
    s·B  ==  R + e·PA
         ==  R + (e·x[0])·P[0] + ... + (e·x[n-1])·P[n-1]
    ```

Note: if the signing is performed by independent mistrusting parties, it should use pre-commitments to the nonces.
The MPC protocol for safe aggregated signing is outside the scope of this specification because it does not affect the verification protocol.

### Transaction signature

Instruction [`signtx`](#signtx) unlocks a contract if its [predicate](#predicate)
correctly signs the [transaction ID](#transaction-id). The contract‘s predicate
is added to the array of deferred [verification keys](#verification-key) that
are later aggregated in a single key and a Schnorr [signature](#aggregated-signature) protocol
is executed for the [transaction ID](#transaction-id).

Aggregated signature verification protocol is based on the [MuSig](https://eprint.iacr.org/2018/068) scheme, but with
Fiat-Shamir transform defined through the use of the [transcript](#transcript) instead of a composition of hash function calls.

1. Instantiate the [transcript](#transcript) `TA` for transaction signature:
    ```
    T = Transcript("ZkVM.signtx")
    ```
2. Commit the [transaction ID](#transaction-id):
    ```
    T.commit("txid", txid)
    ```
3. Perform the [aggregated signature protocol](#aggregated-signature) using the transcript `T`.
4. Add the verifier's statement to the list of [deferred point operations](#deferred-point-operations).


### Blinding protocol

The blinding protocol consists of three proofs about blinding factors:

1. [Blinding proof](#blinding-proof): a proof that a blinding factor is formed with a pre-determined key which can be removed using [reblind](#reblind-proof) operation. Implemented by the [`blind`](#blind) instruction.
2. [Reblinding proof](#reblinding-proof): a proof that a blinding factor is replaced with another one without affecting the committed value. Implemented by the [`reblind`](#reblind) instruction.
3. [Unblinding proof](#unblinding-proof): demonstrates the committed value and proves that the blinding factor is zero. Implemented by the [`unblind`](#reblind) instruction.


#### Blinding proof

Proves that a commitment `V = v·B + f·B2` has blinding factor `f = q·p`, while `q` and `p` are committed to via `Q=q·B2` and `P=p·B2`.

This protocol solves a problem for a contract between two parties (_sender_ and _recipient_): where the sender computes the committed value `v` without cooperation with the recipient, but needs to form the commitment in a way that’s usable by the recipient. The recipient then can subtract the unknown factor by using a pre-agreed secret `p` and one-time nonce `Q`.

```
    W == p^{-1}·v·B
W + Q == p^{-1}·V
   B2 == p^{-1}·P
    Q == q·B2
```

The proof that `Q=q·B2` is provided separately to be used in the [reblinding proof](#reblinding-proof) by a receiving party.

Setup:

1. Recipient generates random scalar `p` and communicates it to the sender.
2. Sender and recipient bind their contract to `p` via commitment `P = p·B2`.

Proof:

1. Prover (sender) generates a random nonce `q`.
2. Prover commits to it using [secondary base point](#base-points) `B2`: `Q = q·B2` and sends `Q` to the verifier.
3. Prover and verifier prepare a [transcript](#transcript) for the proof of discrete log of `Q/B2`:
    ```
    T = Transcript("ZkVM.blind-reblind-nonce")
    T.commit("Q", Q)
    ```
4. Prover and verifier perform the [signature protocol](#aggregated-signature) with base point `B2` producing a 64-byte proof `R_q || s_q`.
5. Prover makes a commitment `Com(v, q·p) = v·B + q·p·B2`.
6. Prover commits to the value by multiplicatively blinding it (because often secret values are distributed non-uniformly) and sends `W` to the verifier:
    ```
    W = p^{-1}·v·B
    ```
7. Prover and verifier prepare a [transcript](#transcript) for the main statement:
    ```
    T = Transcript("ZkVM.blind")
    T.commit("P", P)
    T.commit("Q", Q)
    T.commit("V", V)
    T.commit("W", W)
    ```
8. Prover creates secret nonces `r_w` and `r_p`.
9. Prover creates nonce commitments and sends them to the verifier:
    ```
    R_w = r_w·B
    R_v = r_p·V
    R_p = r_p·P
    ```
10. Prover and verifier write the nonce commitments to the transcript:
    ```
    T.commit("R_w", R_w)
    T.commit("R_v", R_v)
    T.commit("R_p", R_p)
    ```
11. Prover and verifier compute a Fiat-Shamir challenge scalar `e` using the transcript:
    ```
    e = T.challenge_scalar("e")
    ```
12. Prover blinds secrets `p^{-1}·v` and `p^{-1}` using the nonces and the challenge and sends them to the verifier:
    ```
    s_w = r_w + e·p^{-1}·v
    s_p = r_p + e·p^{-1}
    ```
13. Verifier checks the relation:
    ```
    R_w + e·W     == s_w·B
    R_v + e·(W+Q) == s_p·V
    R_p + e·B2    == s_p·P
    ```

The total size of the proof (excluding `P` and `V`) is 256 bytes:

```
Q || R_q || s_q || R_v || R_w || R_p || s_p || s_w  (8x32)
```

The recipient can copy the proof about the nonce `q`: `Q || R_q || s_q`
and use it in their [reblinding proof](#reblinding-proof).

#### Reblinding proof

Proves that a commitment `V2` retains the same committed value `v` as `V1`, but subtracts blinding factor `p·Q` and adds another blinding factor `f·B2`. 

This protocol allows the receiving party in the [blinding proof protocol](#blinding-proof) to replace the randomized blinding factor
produced by the sender with the blinding factor of their own choice. The sender needs to randomize the commitment to avoid unsafe reuse of the blinding factor `p`. The blinding protocol forces publication of the proof for `Q == q·B2` to be reused in this protocol without the recipient knowing the secret nonce `q`.

```
V1 == v·B + (x + p·q)·B2
V2 == v·B + (x + f)·B2
F  == p^{-1}·f·B2
Q  == q·B2      
```

1. Prover (recipient) and verifier perform the [signature protocol](#aggregated-signature) for the statement `Q == q·B2`. Prover copies the proof data `Q || R_q || s_q` from the [blinding proof](#blinding-proof):   
    ```
    T = Transcript("ZkVM.blind-reblind-nonce")
    T.commit("Q", Q)
    ...
    [the rest of the signature protocol]
    ```
2. Prover chooses a random blinding factor `f` and commits to it, blinding it multiplicatively with `p^{-1}`, sending the commitment to the verifier:
    ```
    F = p^{-1}·f·B2
    ```
3. Prover and verifier prepare a [transcript](#transcript) for the main statement:
    ```
    T = Transcript("ZkVM.reblind")
    T.commit("Q", Q)
    T.commit("V1", V1)
    T.commit("V2", V2)
    T.commit("F", F)
    ```
8. Prover creates secret nonces `r_f` and `r_p`.
9. Prover creates nonce commitments and sends them to the verifier:
    ```
    R_f = r_f·B2
    R_v = r_p·(V2-V1)
    ```
10. Prover and verifier write the nonce commitments to the transcript:
    ```
    T.commit("R_f", R_f)
    T.commit("R_v", R_v)
    ```
11. Prover and verifier compute a Fiat-Shamir challenge scalar `e` using the transcript:
    ```
    e = T.challenge_scalar("e")
    ```
12. Prover blinds secrets `p^{-1}·f` and `p^{-1}` using the nonces and the challenge and sends them to the verifier:
    ```
    s_f = r_f + e·p^{-1}·f
    s_p = r_p + e·p^{-1}
    ```
13. Verifier checks the relation:
    ```
    R_f + e·F     == s_f·B2
    R_v + e·(F-Q) == s_p·(V2-V1)
    ```

The total size of the proof (excluding `V1` and `V2`) is 256 bytes:
```
F || Q || R_q || s_q || R_f || R_v || s_p || s_f  (8x32)
```

Note: the commitment `P` is not present in the protocol because the protocol does not need to guarantee that exactly `p·Q` is subtracted.
It is up to the recipient to decide how much to add or subtract from a blinding factor, the protocol only guarantees that they cannot modify the committed value and can subtract `p·Q` if they want (because discrete log of `Q` is not known to the recipient).


#### Unblinding proof

Unblinding proof shows the committed value `v` and proves
that the blinding factor in the [Pedersen commitment](#pedersen-commitment) is zero:

```
V == v·B + 0·B2
```

1. Prover shows `v`.
2. Verifier checks equality `V == v·B`.




## VM operation

### VM state

The ZkVM state consists of the static attributes and the state machine attributes.

1. [Transaction](#transaction):
    * `version`
    * `mintime` and `maxtime`
    * `program`
    * `tx_signature`
    * `cs_proof`
2. Extension flag (boolean)
3. Uniqueness flag (boolean)
4. Data stack (array of [items](#types))
5. Program stack (array of [programs](#program) with their offsets)
6. Current [program](#program) with its offset
7. [Transaction log](#transaction-log) (array of logged items)
8. Transaction signature verification keys (array of [points](#point))
9. [Deferred point operations](#deferred-point-operations)
10. Variables: a list of allocated variables with their commitments: `enum{ detached(point), attached(point, index) }`
11. [Constraint system](#constraint-system)


### VM execution

The VM is initialized with the following state:

1. [Transaction](#transaction) as provided by the user.
2. Extension flag set to `true` or `false` according to the [transaction versioning](#versioning) rules for the transaction version.
3. Uniqueness flag is set to `false`.
4. Data stack is empty.
5. Program stack is empty.
6. Current program set to the transaction program; with zero offset.
7. Transaction log is empty.
8. Array of signature verification keys is empty.
9. Array of deferred point operations is empty.
10. High-level variables: empty.
11. Constraint system: empty (time bounds are constants that appear only within linear combinations of actual variables), with [transcript](#transcript) initialized with label `ZkVM.r1cs`:
    ```
    r1cs_transcript = Transcript("ZkVM.r1cs")
    ```

Then, the VM executes the current program till completion:

1. Each instruction is read at the current program offset, including its immediate data (if any).
2. Program offset is advanced immediately after reading the instruction to the next instruction.
3. The instruction is executed per [specification below](#instructions). If the instruction fails, VM exits early with an error result.
4. If VM encounters [`call`](#call) or [`delegate`](#delegate) instruction, the current program and the offset are saved in the program stack, and the new program with offset zero is set as the current program. 
5. If the offset is less than the current program’s length, a new instruction is read (go back to step 1).
6. Otherwise (reached the end of the current program):
   1. If the program stack is not empty, pop top item from the program stack and set it to the current program. Go to step 5.
   2. If the program stack is empty, the transaction is considered _finalized_ and VM successfully finishes execution.

If the execution finishes successfully, VM performs the finishing tasks:
1. Checks if the stack is empty; fails otherwise.
2. Checks if the uniqueness flag is set to `true`; fails otherwise.
3. Computes [transaction ID](#transaction-id).
4. Computes a verification statement for [transaction signature](#transaction-signature).
5. Computes a verification statement for [constraint system proof](#constraint-system-proof).
6. Executes all [deferred point operations](#deferred-point-operations), including aggregated transaction signature and constraint system proof, using a single multi-scalar multiplication. Fails if the result is not an identity point.

If none of the above checks failed, the resulting [transaction log](#transaction-log) is _applied_
to the blockchain state as described in [the blockchain specification](Blockchain.md#apply-transaction-log).


### Deferred point operations

VM defers operations on [points](#point) till the end of the transaction in order
to batch them with the verification of [transaction signature](#transaction-signature) and
[constraint system proof](#constraint-system-proof).

Each deferred operation at index `i` represents a statement:
```
0  ==  sum{s[i,j]·P[i,j], for all j}  +  a[i]·B  +  b[i]·B2
```
where:
1. `{s[i,j],P[i,j]}` is an array of ([scalar](#scalar),[point](#point)) tuples,
2. `a[i]` is a [scalar](#scalar) weight of a [primary base point](#base-points) `B`,
3. `b[i]` is a [scalar](#scalar) weight of a [secondary base point](#base-points) `B2`.

All such statements are combined using the following method:

1. For each statement, a random [scalar](#scalar) `x[i]` is sampled.
2. Each weight `s[i,j]` is multiplied by `x[i]` for all weights per statement `i`:
    ```
    z[i,j] = x[i]·s[i,j]
    ```
3. All weights `a[i]` and `b[i]` are independently added up with `x[i]` factors:
    ```
    a = sum{a[i]·x[i]}
    b = sum{b[i]·x[i]}
    ```
4. A single multi-scalar multiplication is performed to verify the combined statement:
    ```
    0  ==  sum{z[i,j]·P[i,j], for all i,j}  +  a·B  +  b·B2
    ```


### Versioning

1. Each transaction has a version number. Each
   [block](Blockchain.md#block-header) also has a version number.
2. Block version numbers must be monotonically non-decreasing: each
   block must have a version number equal to or greater than the
   version of the block before it.
3. The **current block version** is 1. The **current transaction
   version** is 1.

Extensions:

1. If the block version is equal to the **current block version**, no
   transaction in the block may have a version higher than the
   **current transaction version**.
2. If a transaction’s version is higher than the **current transaction
   version**, the ZkVM `extension` flag is set to `true`. Otherwise,
   the `extension` flag is set to `false`.




## Instructions

Each instruction is represented by a one-byte **opcode** optionally followed by **immediate data**.
Immediate data is denoted by a colon `:` after the instruction name.

Each instruction defines the format for immediate data. See the reference below for detailed specification.

Code | Instruction                | Stack diagram                              | Effects
-----|----------------------------|--------------------------------------------|----------------------------------
 |     [**Stack**](#stack-instructions)               |                        |
0x?? | [`push:n:x`](#push)        |                 ø → _data_                 |
0x?? | [`drop`](#drop)            |               _x_ → ø                      |
0x?? | [`dup:k`](#dup)            |     _x[k] … x[0]_ → _x[k] ... x[0] x[k]_   |
0x?? | [`roll:k`](#roll)          |     _x[k] … x[0]_ → _x[k-1] ... x[0] x[k]_ |
 |                                |                                            |
 |     [**Constraints**](#constraint-system-instructions)  |                   | 
0x?? | [`const`](#var)            |          _scalar_ → _expr_                 | 
0x?? | [`var`](#var)              |           _point_ → _var_                  | Adds an external variable to [CS](#constraint-system)
0x?? | [`alloc`](#alloc)          |                 ø → _expr_                 | Allocates a low-level variable in [CS](#constraint-system)
0x?? | [`mintime`](#mintime)      |                 ø → _expr_                 |
0x?? | [`maxtime`](#maxtime)      |                 ø → _expr_                 |
0x?? | [`neg`](#neg)              |           _expr1_ → _expr2_                |
0x?? | [`add`](#add)              |     _expr1 expr2_ → _expr3_                |
0x?? | [`mul`](#mul)              |     _expr1 expr2_ → _expr3_                | Potentially adds multiplier in [CS](#constraint-system)
0x?? | [`eq`](#eq)                |     _expr1 expr2_ → _constraint_           | 
0x?? | [`range:n`](#range)        |            _expr_ → _expr_                 | Modifies [CS](#constraint-system)
0x?? | [`and`](#and)              | _constr1 constr2_ → _constr3_              |
0x?? | [`or`](#or)                | _constr1 constr2_ → _constr3_              |
0x?? | [`verify`](#verify)        |      _constraint_ → ø                      | Modifies [CS](#constraint-system) 
0x?? | [`blind`](#blind)          |  _proof V expr P_ → _var_                  | Modifies [CS](#constraint-system), [defers point ops](#deferred-point-operations)
0x?? | [`reblind`](#reblind)      |   _proof V2 var1_ → _var1_                 | [Defers point operations](#deferred-point-operations)
0x?? | [`unblind`](#unblind)      |        _v V expr_ → _var_                  | Modifies [CS](#constraint-system), [Defers point ops](#deferred-point-operations)
 |                                |                                            |
 |     [**Values**](#value-instructions)              |                        |
0x?? | [`issue`](#issue)          |    _qty flv pred_ → _contract_             | Modifies [CS](#constraint-system), [tx log](#transaction-log), [defers point ops](#deferred-point-operations)
0x?? | [`borrow`](#borrow)        |         _qty flv_ → _–V +V_                | Modifies [CS](#constraint-system)
0x?? | [`retire`](#retire)        |           _value_ → ø                      | Modifies [CS](#constraint-system), [tx log](#transaction-log)
0x?? | [`qty`](#qty)              |           _value_ → _value qtyvar_         |
0x?? | [`flavor`](#flavor)        |           _value_ → _value flavorvar_      |
0x?? | [`cloak:m:n`](#cloak)      | _widevalues commitments_ → _values_        | Modifies [CS](#constraint-system)
0x?? | [`import`](#import)        |   _proof qty flv_ → _value_                | Modifies [CS](#constraint-system), [tx log](#transaction-log), [defers point ops](#deferred-point-operations)
0x?? | [`export`](#export)        |       _value ???_ → ø                      | Modifies [CS](#constraint-system), [tx log](#transaction-log)
 |                                |                                            |
 |     [**Contracts**](#contract-instructions)        |                        |
0x?? | [`input`](#input)          |           _input_ → _contract_             | Modifies [tx log](#transaction-log)
0x?? | [`output:k`](#output)      |   _items... pred_ → ø                      | Modifies [tx log](#transaction-log)
0x?? | [`contract:k`](#contract)  |   _items... pred_ → _contract_             | 
0x?? | [`nonce`](#nonce)          |            _pred_ → _contract_             | Modifies [tx log](#transaction-log)
0x?? | [`log`](#log)              |            _data_ → ø                      | Modifies [tx log](#transaction-log)
0x?? | [`signtx`](#signtx)        |        _contract_ → _results..._           | Modifies [deferred verification keys](#transaction-signature)
0x?? | [`call`](#call)            |   _contract prog_ → _results..._           | [Defers point operations](#deferred-point-operations)
0x?? | [`left`](#left)            |    _contract A B_ → _contract’_            | [Defers point operations](#deferred-point-operations)
0x?? | [`right`](#right)          |    _contract A B_ → _contract’_            | [Defers point operations](#deferred-point-operations)
0x?? | [`delegate`](#delegate)    |_contract prog sig_ → _results..._          | [Defers point operations](#deferred-point-operations)




### Stack instructions

#### push

**push:_n_:_x_** → _data_

Pushes a [data](#data-type) `x` containing `n` bytes. 
Immediate data `n` is encoded as [LE32](#le32)
followed by `x` encoded as a sequence of `n` bytes.


#### drop

_x_ **drop** → ø

Drops `x` from the stack.

Fails if `x` is not a [copyable type](#copyable-types).


#### dup

_x[k] … x[0]_ **dup:_k_** → _x[k] ... x[0] x[k]_

Copies k’th data item from the top of the stack.
Immediate data `k` is encoded as [LE32](#le32).

Fails if `x[k]` is not a [copyable type](#copyable-types).


#### roll

_x[k] x[k-1] ... x[0]_ **roll:_k_** → _x[k-1] ... x[0] x[k]_

Looks past `k` items from the top, and moves the next item to the top of the stack.
Immediate data `k` is encoded as [LE32](#le32).

Note: `roll:0` is a no-op, `roll:1` swaps the top two items.




### Constraint system instructions

#### const

_a_ **const** → _expr_

1. Pops a [scalar](#scalar) `a` from the stack.
2. Creates an [expression](#expression-type) `expr` with weight `a` assigned to an R1CS constant `1`.
3. Pushes `expr` to the stack.

Fails if `a` is not a valid [scalar](#scalar).

#### var

_P_ **var** → _v_

1. Pops a [point](#point) `P` from the stack.
2. Creates a [detached variable](#variable-type) `v` from a [Pedersen commitment](#pedersen-commitment) `P`.
3. Pushes `v` to the stack.

Fails if `P` is not a valid [point](#point).

#### alloc

**alloc** → _expr_

1. Allocates a low-level variable in the [constraint system](#constraint-system) and wraps it in the [expression](#expression-type) with weight 1.
2. Pushes the resulting expression to the stack.

This is different from [`var`](#var) in that the variable is not represented by an individual commitment and therefore can be chosen freely when the transaction is formed.


#### mintime

**mintime** → _expr_

Pushes an [expression](#expression-type) `expr` corresponding to the [minimum time bound](#time-bounds) of the transaction.

The one-term expression represents time bound as a weight on the R1CS constant `1` (see [`const`](#const)).

#### maxtime

**maxtime** → _expr_

Pushes an [expression](#expression-type) `expr` corresponding to the [maximum time bound](#time-bounds) of the transaction.

The one-term expression represents time bound as a weight on the R1CS constant `1` (see [`const`](#const)).

#### neg

_ex1_ **neg** → _ex2_

1. Pops an [expression](#expression-type) `ex1`.
2. If the expression is a [detached variable](#variable-type), attaches it to the constraint system.
3. Negates the weights in the `ex1` producing new expression `ex2`.
4. Pushes `ex2` to the stack.

Fails if `ex1` is not an [expression type](#expression-type).

#### add

_ex1 ex2_ **add** → ex3_

1. Pops two [expressions](#expression-type) `ex2`, then `ex1`.
2. If any of `ex1` or `ex2` is a [detached variable](#variable-type), that variable is attached to the constraint system.
3. If both expressions are [constant expressions](#constant-expression):
    1. Creates a new [constant expression](#constant-expression) `ex3` with the weight equal to the sum of weights in `ex1` and `ex2`.
4. Otherwise, createes a new expression `ex3` by concatenating terms in `ex1` and `ex2`.
4. Pushes `ex3` to the stack.

Fails if `ex1` and `ex2` are not both [expression types](#expression-type).

#### mul

_ex1 ex2_ **mul** → _ex3_

Multiplies two [expressions](#expression-type) producing another [expression](#expression-type) representing the result of multiplication.

This performs an optimization: if one of the expressions `ex1` or `ex2` contains only one term and this term is for the variable representing the R1CS constant `1` (in other words, the statement is a cleartext constant), then the other expression is multiplied by that constant in-place without allocating a multiplier in the [constraint system](#constraint-system).

1. Pops two [expressions](#expression-type) `ex2`, then `ex1`.
2. If any of `ex1` or `ex2` is a [detached variable](#variable-type), that variable is attached to the constraint system.
3. If either `ex1` or `ex2` is a [constant expression](#constant-expression):
    1. The other expression is multiplied in place by the scalar from that expression.
    2. The resulting expression is pushed to the stack.
4. Otherwise:
    1. Creates a multiplier in the constraint system.
    2. Constrains the left wire to `ex1`, and the right wire to `ex2`.
    3. Creates an [expression](#expression-type) `ex3` with the output wire in its single term.
    4. Pushes `ex3` to the stack.

Fails if `ex1` and `ex2` are not both [expression types](#expression-type).

Note: if both `ex1` and `ex2` are [constant expressions](#constant-expression),
the result does not depend on which one treated as a constant.

#### eq

_ex1 ex2_ **eq** → _constraint_

1. Pops two [expressions](#expression-type) `ex2`, then `ex1`.
2. If any of `ex1` or `ex2` is a [detached variable](#variable-type), that variable is attached to the constraint system.
3. Creates a [constraint](#constraint-type) that represents statement `ex1 - ex2 = 0`.
4. Pushes the constraint to the stack.

Fails if `ex1` and `ex2` are not both [expression types](#expression-type).

#### range

_expr_ **range:_n_** → _expr_

1. Pops an [expression](#expression-type) `expr`.
2. If the expression is a [detached variable](#variable-type), attaches it to the constraint system.
3. Adds an `n`-bit range proof for `expr` to the [constraint system](#constraint-system) (see [Cloak protocol](https://github.com/interstellar/spacesuit/blob/master/spec.md) for the range proof definition).
4. Pushes `expr` back to the stack.

Immediate data `n` is encoded as one byte.

Fails if `expr` is not an [expression type](#expression-type) or if `n` is not in range [1, 64].

#### and

_c1 c2_ **and** → _c3_

1. Pops [constraints](#constraints-type) `c2`, then `c1`.
2. Creates a _conjunction constraint_ `c3` containing `c1` and `c2`.
3. Pushes `c3` to the stack.

No changes to the [constraint system](#constraint-system) are made until [`verify`](#verify) is executed.

Fails if `c1` and `c2` are not [constraints](#constraints-type).

#### or

_constraint1 constraint2_ **or** → _constraint3_

1. Pops [constraints](#constraints-type) `c2`, then `c1`.
2. Creates a _disjunction constraint_ `c3` containing `c1` and `c2`.
3. Pushes `c3` to the stack.

No changes to the [constraint system](#constraint-system) are made until [`verify`](#verify) is executed.

Fails if `c1` and `c2` are not [constraints](#constraints-type).

#### verify

_constr_ **verify** → ø

1. Pops [constraint](#constraints-type) `constr`.
2. Transforms the constraint `constr` recursively using the following rules:
    1. Replace conjunction of two _linear constraints_ `a` and `b` with a linear constraint `c` by combining both constraints with a random challenge `z`:
        ```
        c = a + z·b
        ```
    2. Replace disjunction of two _linear constraints_ `a` and `b` by constrainting an output `o` of a newly allocated multiplier `{r,l,o}` to zero, while adding constraints `r == a` and `l == b` to the constraint system.
        ```
        r == a # added to CS
        l == b # added to CS
        o == 0 # replaces OR(a,b)
        ```
    3. Conjunctions and disjunctions of non-linear constraints are transformed via rules (1) and (2) using depth-first recursion.
3. The resulting single linear constraint is added to the constraint system.

Fails if `constr` is not a [constraint](#constraints-type).


#### blind

_proof V expr P_ **blind** → _var_

1. Pops [point](#point) `P`.
2. Pops [expression](#expression-type) `expr`.
3. Pops [point](#point) `V`.
4. Pops [data](data-type) `proof`.
5. If `expr` is a [detached variable](#variable-type), attaches it to the constraint system.
6. Creates a new [detached variable](#variable-type) `var` with commitment `V`.
7. Verifies the [blinding proof](#blinding-proof) for commitments `V`, `P` and proof data `proof`, [deferring all point operations](#deferred-point-operations)).
8. Adds an equality [constraint](#constraint-type) `expr == var` to the [constraint system](#constraint-system).
9. Pushes `var` to the stack.

Fails if: 
* `proof` is not a 256-byte [data](data-type), or
* `P`, `V` are not valid [points](#point), or
* `expr` is not an [expression](#expression-type).


#### reblind

_proof V2 var1_ **reblind** → _var1_

1. Pops [variable](#variable-type) `var1`.
2. Pops [point](#point) `V2`.
3. Pops [data](#data-type) `proof`.
4. Checks that `var1` is a [detached variable](#variable-type) and reads its commitment `V1` from the [VM list of variable commitments](#vm-state).
5. Replaces commitment `V1` with `V2` for this variable.
6. Verifies the [reblinding proof](#reblinding-proof) for the commitments `V1`, `V2` and proof data `proof`, [deferring all point operations](#deferred-point-operations)).
7. Pushes back the detached variable `var1`.

Fails if: 
* `proof` is not a 256-byte [data](#data-type), or
* `V2` is not a valid [point](#point), or
* `var1` is not a [variable](#variable-type), or
* `var1` is already attached.


#### unblind

_v V expr_ **unblind** → _var_

1. Pops [expression](#expression-type) `expr`.
2. Pops [point](#point) `V`.
3. Pops [scalar](#scalar) `v`.
4. If `expr` is a [detached variable](#variable-type), attaches it to the constraint system.
5. Creates a new [detached variable](#variable-type) `var` with commitment `V`.
6. Verifies the [unblinding proof](#unblinding-proof) for the commitment `V` and scalar `v`, [deferring all point operations](#deferred-point-operations)).
7. Adds an equality [constraint](#constraint-type) `expr == var` to the [constraint system](#constraint-system).
8. Pushes `var` to the stack.

Fails if: 
* `v` is not a valid [scalar](#scalar), or
* `V` is not a valid [point](#point), or
* `expr` is not an [expression](#expression-type).



### Value instructions

#### issue

_qty flv pred_ **issue** → _contract_

1. Pops [point](#point) `pred`.
2. Pops [variable](#variable-type) `flv`; if the variable is detached, attaches it.
3. Pops [variable](#variable-type) `qty`; if the variable is detached, attaches it.
4. Creates a [value](#value-type) with variables `qty` and `flv` for quantity and flavor, respectively. 
5. Computes the _flavor_ scalar defined by the [predicate](#predicate) `pred` using the following [transcript-based](#transcript) protocol:
    ```
    T = Transcript("ZkVM.issue")
    T.commit("predicate", pred)
    flavor = T.challenge_scalar("flavor")
    ```
6. Checks that the `flv` has unblinded commitment to `flavor` by [deferring the point operation](#deferred-point-operations):
    ```
    flv == flavor·B
    ```
7. Adds a 64-bit range proof for the `qty` to the [constraint system](#constraint-system) (see [Cloak protocol](https://github.com/interstellar/spacesuit/blob/master/spec.md) for the range proof definition). 
8. Adds an [issue entry](#issue-entry) to the [transaction log](#transaction-log).
9. Creates a [contract](#contract-type) with the value as the only [payload](#contract-payload), protected by the predicate `pred`.

The value is now issued into the contract that must be unlocked
using one of the contract instructions: [`signtx`](#signx), [`delegate`](#delegate) or [`call`](#call).

Fails if:
* `pred` is not a valid [point](#point),
* `flv` or `qty` are not [variable types](#variable-type).


#### borrow

_qty flv_ **borrow** → _–V +V_

1. Pops [variable](#variable-type) `flv`; if the variable is detached, attaches it.
2. Pops [variable](#variable-type) `qty`; if the variable is detached, attaches it.
3. Creates a [value](#value-type) `+V` with variables `qty` and `flv` for quantity and flavor, respectively.
4. Adds a 64-bit range proof for `qty` variable to the [constraint system](#constraint-system) (see [Cloak protocol](https://github.com/interstellar/spacesuit/blob/master/spec.md) for the range proof definition).
5. Creates [wide value](#wide-value-type) `–V`, allocating a low-level variable `qty2` for the negated quantity and reusing the flavor variable `flv`.
6. Adds a constraint `qty2 == -qty` to the constraint system.
7. Pushes `–V`, then `+V` to the stack.

The wide value `–V` is not a [portable type](#portable-types), and can only be consumed by a [`cloak`](#cloak) instruction
(where it is merged with appropriate positive quantity of the same flavor).

Fails if `qty` and `flv` are not [variable types](#variable-type).


#### retire

_value_ **retire** → ø

1. Pops a [value](#value) from the stack.
2. Adds a _retirement_ entry to the [transaction log](#transaction-log).

Fails if the value is not a [non-negative value type](#value-type).

#### qty

_value_ **qty** → _value qtyvar_

Copies a [variable](#variable-type) representing quantity of an [unwide value](#value-type) and pushes it to the stack.

Fails if the value is not a [non-negative value type](#value-type).

#### flavor

_value_ **flavor** → _value flavorvar_

Copies a [variable](#variable-type) representing flavor of an [unwide value](#value-type) and pushes it to the stack.

Fails if the value is not a [non-negative value type](#value-type).

#### cloak

_widevalues commitments_ **cloak:_m_:_n_** → _values_

Merges and splits `m` [wide values](#wide-value-type) into `n` [values](#values).

1. Pops `2·n` [points](#point) as pairs of _flavor_ and _quantity_ for each output value, flavor is popped first in each pair.
2. Pops `m` [wide values](#wide-value-type) as input values.
3. Creates constraints and 64-bit range proofs for quantities per [Cloak protocol](https://github.com/interstellar/spacesuit/blob/master/spec.md).
4. Pushes `n` [values](#values) to the stack, placing them in the same order as their corresponding commitments.

Immediate data `m` and `n` are encoded as two [LE32](#le32)s.


#### import

_proof qty flv_ **import** → _value_

1. Pops [variable](#variable-type) `flv`; if the variable is detached, attaches it.
2. Pops [variable](#variable-type) `qty`; if the variable is detached, attaches it.
3. Pops [data](#data-type) `proof`.
4. Creates a [value](#value-type) with variables `qty` and `flv` for quantity and flavor, respectively. 
5. Computes the _flavor_ scalar defined by the [predicate](#predicate) `pred` using the following [transcript-based](#transcript) protocol:
    ```
    T = Transcript("ZkVM.import")
    T.commit("extflavor", proof.external_flavor_id)
    T.commit("extaccount", proof.pegging_account_id)
    flavor = T.challenge_scalar("flavor")
    ```
6. Checks that the `flv` has unblinded commitment to `flavor` by [deferring the point operation](#deferred-point-operations):
    ```
    flv == flavor·B
    ```
7. Checks that the `qty` has unblinded commitment to `quantity` by [deferring the point operation](#deferred-point-operations):
    ```
    qty == proof.quantity·B
    ```
8. Adds an [import entry](#import-entry) with `proof` to the [transaction log](#transaction-log).
9. Pushes the imported value to the stack.

Note: the `proof` data contains necessary metadata to check if the value is pegged on the external blockchain.
It is verified when the transaction is applied to the blockchain state.

TBD: definition of the proof data (quantity, asset id, pegging account, identifier of the pegging transaction)

Fails if:
* `flv` or `qty` are not [variable types](#variable-type),
* `proof` is not a [data type](#data-type).



#### export

_metadata value_ **export** → ø

1. Pops [value](#value-type).
2. Pops [data](#data-type) `metadata`.
3. Computes the local flavor based on the pegging metadata:
    ```
    T = Transcript("ZkVM.import")
    T.commit("extflavor", metadata.external_flavor_id)
    T.commit("extaccount", metadata.pegging_account_id)
    flavor = T.challenge_scalar("flavor")
    ```
4. Adds two constraints to the constraint system using cleartext quantity and flavor in the metadata:
    ```
    value.qty == metadata.qty
    value.flv == flavor
    ```
5. Adds an [export entry](#export-entry) with `metadata` to the [transaction log](#transaction-log).

TBD: definition of the metadata data (quantity, asset id, pegging account, target address/accountid)

Fails if:
* `value` is not a [non-negative value type](#value-type),
* `metadata` is not a [data type](#data-type).



### Contract instructions


#### input

_input_ **input** → _contract_

1. Pops a [data](#data) `input` representing the [input structure](#input-structure) from the stack.
2. Constructs a [contract](#contract-type) based on the `input` data and pushes it to the stack.
3. For each decoded [value](#value-type), quantity variable is allocated first, flavor second.
4. Adds [input entry](#input-entry) to the [transaction log](#transaction-log).
5. Sets the [VM uniqueness flag](#vm-state) to `true`.

Fails if the `input` is not a [data type](#data-type) with exact encoding of an [input structure](#input-structure).

#### output

_items... predicate_ **output:_k_** → ø

1. Pops [`predicate`](#predicate) from the stack.
2. Pops `k` items from the stack.
3. Adds an [output entry](#output-entry) to the [transaction log](#transaction-log).

Immediate data `k` is encoded as [LE32](#le32).


#### contract

_items... pred_ **contract:_k_** → _contract_

1. Pops [predicate](#predicate) `pred` from the stack.
2. Pops `k` items from the stack.
3. Creates a contract with the `k` items as a payload and the predicate.
4. Pushes the contract onto the stack.

Immediate data `k` is encoded as [LE32](#le32).


#### nonce

_predicate_ **nonce** → _contract_

1. Pops [predicate](#predicate) from the stack.
2. Pushes a new [contract](#contract-type) with an empty [payload](#contract-payload) and this predicate to the stack.
3. Adds [nonce entry](#nonce-entry) to the [transaction log](#transaction-log) with the predicate and transaction [maxtime](#time-bounds).
4. Sets the [VM uniqueness flag](#vm-state) to `true`.

Fails if `predicate` is not a valid [point](#point).


#### log

_data_ **log** → ø

1. Pops `data` from the stack.
2. Adds [data entry](#data-entry) with it to the [transaction log](#transaction-log).

Fails if the item is not a [data type](#data-type).


#### signtx

_contract_ **signtx** → _results..._

1. Pops the [contract](#contract-type) from the stack.
2. Adds the contract’s [predicate](#predicate) as a [verification key](#verification-key)
   to the list of deferred keys for [aggregated transaction signature](#transaction-signature)
   check at the end of the VM execution.
3. Places the [payload](#contract-payload) on the stack (last item on top), discarding the contract.

Note: the instruction never fails as the only check (signature verification)
is deferred until the end of VM execution.


#### call

_contract(P) prog_ **call** → _results..._

1. Pops the [data](#data-type) `prog` and a [contract](#contract-type) `contract`.
2. Reads the [predicate](#predicate) `P` from the contract.
3. Forms a statement for [program predicate](#program-predicate) of `prog` being equal to `P`:
    ```
    0 == -P + h(prog)·B2
    ```
4. Adds the statement to the [deferred point operations](#deferred-point-operations).
5. Places the [payload](#contract-payload) on the stack (last item on top), discarding the contract.
6. Saves the current program in the program stack, sets the `prog` as current and [runs it](#vm-execution).

Fails if the top item is not a [data](#data-type) or
the second-from-the-top is not a [contract](#contract-type).


#### left

_contract(P) L R_ **left** → _contract(L)_

1. Pops the right [predicate](#predicate) `R`, then the left [predicate](#predicate) `L` and a [contract](#contract-type) `contract`.
2. Reads the [predicate](#predicate) `P` from the contract.
3. Forms a statement for [predicate disjunction](#predicate-disjunction) of `L` and `R` being equal to `P`:
    ```
    0 == -P + L + f(L, R)·B
    ```
4. Adds the statement to the [deferred point operations](#deferred-point-operations).
5. Replaces the contract’s predicate with `L` and pushes the contract back onto the stack.

Fails if the top two items are not valid [points](#point),
or if the third from the top item is not a [contract](#contract-type).


#### right

_contract(P) L R_ **right** → _contract(R)_

1. Pops the right [predicate](#predicate) `R`, then the left [predicate](#predicate) `L` and a [contract](#contract-type) `contract`.
2. Reads the [predicate](#predicate) `P` from the contract.
3. Forms a statement of [predicate disjunction](#predicate-disjunction) of `L` and `R` being equal to `P`:
    ```
    0 == -P + L + f(L, R)·B
    ```
4. Adds the statement to the deferred point operations.
5. Replaces the contract’s predicate with `R` and pushes the contract back onto the stack.

Fails if the top two items are not valid [points](#point),
or if the third from the top item is not a [contract](#contract-type).


#### delegate

_contract prog sig_ **delegate** → _results..._

1. Pops [data](#data-type) `sig`, [data](#data-type) `prog` and the [contract](#contract-type) from the stack.
2. Instantiates the [transcript](#transcript):
    ```
    T = Transcript("ZkVM.delegate")
    ```
3. Commits the program `prog` to the transcript:
    ```
    T.commit("prog", prog)
    ```
4. Extracts nonce commitment `R` and scalar `s` from a 64-byte data `sig`:
    ```
    R = sig[ 0..32]
    s = sig[32..64]
    ```
5. Performs the [signature protocol](#aggregated-signature) using the transcript `T`, secret key `dlog(contract.predicate)` and the values `R` and `s`:
    ```
    (s = dlog(r) + e·dlog(P))
    s·B  ==  R + e·P
    ```
6. Adds the statement to the list of [deferred point operations](#deferred-point-operations).
7. Saves the current program in the program stack, sets the `prog` as current and [runs it](#vm-execution).

Fails if:
1. the `sig` is not a 64-byte long [data](#data-type),
2. or `prog` is not a [data type](#data-type),
3. or `contract` is not a [contract type](#contract-type).









## Examples

### Lock value example

Locks value with a public key.

```
... (<value>) <pubkey> output:1
```

### Unlock value example

Unlocks a simple contract that locked a single value with a public key.
The unlock is performed by claiming the [input](#input-structure) and [signing](#signtx) the transaction.

```
<serialized_input> input signtx ...
```

### Simple payment example

Unlocks three values from the existing [inputs](#input-structure),
recombines them into a payment to address `A` (pubkey) and a change `C`:

```
<input1> input signtx
<input2> input signtx
<input3> input signtx
<FC> <QC> <FA> <QA> cloak:3:2  # flavor and quantity commitments for A and C
<A> output:1
<C> output:1
```

### Multisig

Multi-signature predicate can be constructed in three ways:

1. For N-of-N schemes, a set of independent public keys can be merged using a [MuSig](https://eprint.iacr.org/2018/068) scheme as described in [transaction signature](#transaction-signature). This allows non-interactive key generation, and only a simple interactive signing protocol.
2. For threshold schemes (M-of-N, M ≠ N), a single public key can be constructed using a variant of a Feldman-VSS scheme, but this requires interactive key generation.
3. Small-size threshold schemes can be instantiated non-interactively using a [predicate tree](#predicate-tree). Most commonly, 2-of-3 "escrow" scheme can be implemented as 2 keys aggregated as the main branch for the "happy path" (escrow party not involved), while the other two combinations aggregated in the nested branches.

Note that all three approaches minimize computational costs and metadata leaks, unlike Bitcoin, Stellar and TxVM where all keys are enumerated and checked independently.


### Offer example

Offer is a cleartext contract that can be _cancelled_ by the owner or _lifted_ by an arbitrary _taker_.

Offer locks the value being sold and stores the price as a pair of commitments: for the flavor and quantity.

The _cancellation_ clause is simply a [predicate](#predicate) formed by the maker’s public key.

The _lift_ clause when chosen by the taker, [borrows](#borrow) the payment amount according to the embedded price,
makes an [output](#output) with the positive payment value and leaves to the taker a negative payment and the unlocked value.
The taker than merges the negative payment and the value together with their actual payment using the [cloak](#cloak) instruction,
and create an output for the lifted value.

```
contract Offer(value, price, maker) {
    OR(
        maker,
        {
            let (payment, negative_payment) = borrow(price.qty, price.flavor)
            output(payment, maker)
            return (negative_payment, value)
        }
    )
}
```

Lift clause bytecode:

```
<priceqty> <priceflavor> borrow <makerpubkey> output:1
```

To make it discoverable, each transaction that creates an offer output also creates a [data entry](#data-entry)
describing the value quantity and flavor, and the price quantity and flavor in cleartext format.
This way the offer contract does not need to perform any additional computation or waste space for cleartext scalars.

Bytecode creating the offer:

```
<value> <offer predicate> output:1 "Offer: 1 BTC for 3745 USD" data
```

The programmatic API for creating, indexing and interacting with offers ties all parts together.

### Offer with partial lift

TBD: 

Sketch:
price = rational X/Y, total value = V, payment: P, change: C;  
constraint: `(V - C)*X == Y*P`.
contract unlocks V, `borrow`s and `unblind`s C, outputs C into the same contract,
borrows P per provided scalar amount, outputs P into recipient's address.
Returns V, -C and -P to the user. User merges V+(-C) and outputs V-C to its address, provides P into the cloak.

What about zero remainder or dust? Contract can have two branches: partial or full lift,
and partial lift has minimum remainder to prevent dust.




### Loan example

TBD.

### Loan with interest

TBD.

### Payment channel example

Payment channel overview:

1. Parties prepare a 2-of-2 signature predicate.
2. Parties pre-sign a "Force Close" transaction that transfers funds to an intermediate "Close" contract. Each party pre-signs this to the counter-party. When both parties have exchanged their presigned contracts, they sign a funding tx that locks funds from each party in such 2-of-2 predicate.
3. From the perspective of each party A, a "Close" contract can be spent either after a relative timeout of N seconds ("contest period"), or immediately by the counter-party B, if B shows a signed proof of channel update.
4. At any time, the current (possibly timelocked) state of the funds in a channel can be unlocked with a mutual agreement from both parties by signing a final "Mutual Close" transaction.

TBD: specifics.

Payment channel is specified as follows:

1. Parties prepare a 2-of-2 signature predicate.
2. Parties pre-sign a "Close Channel" transaction that transfers funds to an intermediate "Close" contract. Each party pre-signs this to the counter-party. When both parties have exchanged their presigned contracts, they sign a funding tx that locks funds from each party in such 2-of-2 predicate.
3. From the perspective of each party A, a "Close" contract can be spent either after a relative timeout of N seconds ("contest period"),
   or immediately by the counter-party B, if B shows a signed proof of channel update.
4. TBD.

### Payment routing example

TBD.







## Discussion

This section collects discussion of the rationale behind the design decisions in the ZkVM.

### Relation to TxVM

ZkVM has similar or almost identical properties as TxVM:

1. The format of the transaction is the _executable bytecode_.
2. The VM is a Forth-like _stack machine_.
3. Multi-asset issuable _values_ are first-class types subject to _linear logic_.
4. Contracts are first-class types implementing [object-capability model](https://en.wikipedia.org/wiki/Object-capability_model).
5. VM assumes small UTXO-based blockchain state and very simple validation rules outside the VM.
6. Each unspent transaction output (UTXO) is a _contract_ which holds arbitrary collection of data and values.
7. Optional _time-bounded nonces_ as a way to guarantee uniqueness when transaction has no link to previous transactions.
8. _Transaction log_ as an append-only list of effects of the transaction (inputs, outputs, nonces etc.)
9. Contracts use linear logic by imperatively producing the effects they require instead of observing and verifying their context.
10. Execution can be _delegated to a signed program_ which is provided at the moment of opening a contract.

At the same time, ZkVM improves on the following tradeoffs in TxVM:

1. _Runlimit_ and _jumps_: ZkVM does not permit recursion and loops and has more predictable cost model that does not require artificial cost metrics per instruction.
2. _Too abstract capabilities_ that do not find their application in the practical smart contracts, like having “wrapping” contracts or many kinds of hash functions.
3. Uniqueness of transaction IDs enforced via _anchors_ (embedded in values) is conceptually clean in TxVM, although not very ergonomic. In confidential transactions anchors become even less ergonomic in several respects, and issuance is simpler without anchors.
4. TxVM allows multiple time bounds and needs to intersect all of them, which comes at odds with zero-knowledge proofs about time bounds.
5. Creating outputs is less ergonomic and more complex than necessary (via a temporary contract).
6. TxVM allows nested contracts and needs multiple stacks and an argument stack. ZkVM uses one stack.


### Compatibility

Forward- and backward-compatible upgrades (“soft forks”) are possible
with [extension instructions](#ext), enabled by the
[extension flag](#versioning) and higher version numbers.

For instance, to implement a SHA-256 function, an unsued extension instruction
could be assigned `verifysha256` name and check if top two strings on the stack
are preimage and image of the SHA-256 function respectively. The VM would fail if
the check failed, while the non-upgraded software could choose to treat the instruction as no-op
(e.g. by ignoring the upgraded transaction version).

It is possible to write a compatible contract that uses features of a newer
transaction version while remaining usable by non-upgraded software
(that understands only older transaction versions) as long as
new-version code paths are protected by checks for the transaction
version. To facilitate that, a hypothetical ZkVM upgrade may introduce
an extension instruction “version assertion” that fails execution if
the version is below a given number (e.g. `4 versionverify`).


### Static arguments

Some instructions ([`output`](#output), [`roll`](#roll) etc) have size or index
parameters specified as _immediate data_ (part of the instruction code),
which makes it impossible to compute such argument on the fly.

This allows for a simpler type system (no integers, only scalars),
while limiting programs to have pre-determined structure.

In general, there are no jumps or cleartext conditionals apart from a specialized [predicate tree](#predicate-tree).
Note, however, that with the use of [delegation](#delegate),
program structure can be determined right before the use.


### Should cloak and borrow take variables and not commitments?

1. it makes sense to reuse variable created by `blind`
2. txbuilder can keep the secrets assigned to variable instances, so it may be more convenient than remembering preimages for commitments.


### Why there is no `and` combinator in the predicate tree?

The payload of a contract must be provided to the selected branch. If both predicates must be evaluated and both are programs, then which one takes the payload? To avoid ambiguity, AND can be implemented inside a program that can explicitly decide in which order and which parts of payload to process: maybe check some conditions and then delegate the whole payload to a predicate, or split the payload in two parts and apply different predicates to each part. There's [`contract`](#contract) instruction for that delegation.


### Why we need Wide value and `borrow`?

Imagine your contract is "pay $X to address A in order to unlock £Y".

You can write this contract as "give me the value V, i'll check if V == $X, and lock it with address A, then unlock my payload £Y". Then you don't need any negative values or "borrowing".

However, this is not flexible: what if $X comes from another contract that takes Z£ and part of Z is supposed to be paid by £Y? You have a circular dependency which you can only resolve if you have excess of £ from somewhere to resolve both contracts and then given these funds back.

Also, it's not private enough: the contract now not only reveals its logic, but also requires you to link the whole tx graph where the $X is coming from.

Now let’s see how [`borrow`](#borrow) simplifies things: it allows you to make $X out of thin air, "borrowing" it from void for the duration of the transaction.

`borrow` gives you a positive $X as requested, but it also needs to require you to repay $X from some other source before tx is finalized. This is represented by creating a *negative –$X* as a less powerful type Wide Value.

Wide values are less powerful (they are super-types of Values) because they are not _portable_. You cannot just stash such value away in some output. You have to actually repay it using the `cloak` instruction.


### How to perform an inequality constraint?

First, note that inequality constraint only makes sense for integers, not for scalars.
This is because integers are ordered and scalars wrap around modulo group order.
Therefore, any two [variables](#variable-type) or [expressions](#expression-type) that must be compared,
must theselves be proven to be in range using the [`range`](#range) instruction (directly or indirectly).

Then, the inequality constraint is created by forming an expression of the form `expr ≥ 0` (using instructions [`neg`](#neg) and [`add`](#add)) and using a [`range`](#range) instruction to place a range check on `expr`.

Constraint | Range check
-----------|------------------
`a ≥ b`    | `range:64(a - b)`
`a ≤ b`    | `range:64(b - a)`
`a > b`    | `range:64(a - b - 1)`
`a < b`    | `range:64(b - a - 1)`



### How to perform a logical `not`?

Logical instructions [`or`](#or) and [`and`](#and) work by combining constraints of form `expr == 0`, that is, a comparison with zero. Logical `not` then is a check that a secret variable is _not zero_.

One way to do that is to break the scalar in 253 bits (using 253 multipliers) and add a disjunction "at least one of these bits is 1" (using additional 252 multipliers), spending total 505 multipliers (this is 8x more expensive than a regular 64-bit rangeproof).

On the other hand, using `not` may not be a good way to express contracts because of a dramatic increase in complexity: a contract that says `not(B)` effectively inverts a small set of inadmissible inputs, producing a big set of addmissible inputs.

We need to investigate whether there are use-cases that cannot be safely or efficiently expressed with only [`and`](#and) and [`or`](#or) combinators.


### What ensures transaction uniqueness?

In ZkVM:

* [Transaction ID](#transaction-id) is globally unique,
* [UTXO ID](#utxo) is globally unique,
* [Nonce](#nonce) is globally unique,
<<<<<<< HEAD
* [Value](#value-type) is not unique,
* [Contract](#contract-type) is not unique.

**Rationale:**
=======
* [Value](#value-type) is **not** unique,
* [Contract](#contract-type) is **not** unique.

In contrast, in TxVM:

* [Transaction ID](#transaction-id) is globally unique,
* [UTXO ID](#utxo) is **not** unique,
* [Nonce](#nonce) is globally unique,
* [Value](#value-type) is globally unique,
* [Contract](#contract-type) is globally unique.
>>>>>>> 96f4737c

TxVM ensures transaction uniqueness this way:

* Each value has a unique “anchor” (32-byte payload)
* When values are split/merged, anchor is one-way hashed to produce new anchor(s).
* `finalize` instruction consumes a zero-quantity value, effectively consuming a unique anchor.
* Anchors are originally produced via `nonce` instruction that uses blockchain state to prevent reuse of nonces.
* Issuance of new assets consumes a zero-quantity value, moving the anchor from it to the new value.

**Pro:**

UTXO ID is fully determined before transaction is finalized. So e.g. a child transaction can be formed before the current transaction is completed and its ID is known. This might be handy in some cases.

**Meh:**

It seems like transaction ID is defined quite simply as a hash of the log, but it also must consume an anchor (since UTXOs alone are not guaranteed to be unique, and one can make a transaction without spending any UTXOs). So transaction ID computation still has some level of special handling.

**Con:**

Recipient of payment cannot fully specify the contract snapshot because they do not know sender’s anchors. This is not a problem in cleartext TxVM, but a problem in ZkVM where values have to participate in the Cloak protocol.

Storing anchor inside a value turned out to be handy, but is not very ergonomic. For instance, a contract cannot simply “claim” an arbitrary value and produce a negative counterpart, w/o having _some_ value to “fork off” an anchor from.

Another potential issue: UTXOs are not guaranteed to be always unique. E.g. if a contract does not modify its value and other content, it can re-save itself to the same UTXO ID. It can even toggle between different states, returning to the previously spent ID. This can cause issues in some applications that forget that UTXO ID in special circumstances can be resurrected.

<<<<<<< HEAD
In ZkVM:
=======
ZkVM ensures transaction uniqueness this way:
>>>>>>> 96f4737c

* Values do not have anchors.
* We still have `nonce` instruction with the same semantics
* `issue` does not consume zero value
* `finalize` does not consume zero value
* `claim/borrow` can produce an arbitrary value and its negative at any point
* Each UTXO ID is defined as `Hash(contract, txid)`, that is contents of the contract are not unique, but the new UTXO ID is defined by transaction ID, not vice versa.
* Transaction ID is a hash of the finalized log.
<<<<<<< HEAD
* When VM finishes, it checks that the log contains either an _input_ or a _nonce_, setting the `uniqueness` flag.
=======
* When VM finishes, it checks that the log contains either an [input](#input-entry) or a [nonce](#nonce-entry), setting the `uniqueness` flag.
>>>>>>> 96f4737c
* Outputs are encoded in the log as snapshots of contents. Blockchain state update hashes these with transaction ID when generating UTXO IDs.
* Inputs are encoded in the log as their UTXO IDs, so the blockchain processor knows which ones to find and remove.

**Pros:**

Huge pro: recipient can know upfront and provide full spec for the _compressed_ contract+value specification, so it can be revealed behind a shuffle.

Handling values becomes much simpler — they are just values. So we can issue, finalize and even “claim” a value in a straightforward manner.

The values are simply pedersen commitments (Q,A) (quantity, flavor), without any extra payload.

**Con:**

UTXO IDs are not known until the full transaction log is formed. This could be not a big deal, as we cannot really plan for the next transaction until this one is fully formed and published. Also, in a joint proof scenario, it’s even less reliable to plan the next payment until the MPC is completed, so requirement to wait till transaction ID is determined may not be a big deal.


### Open questions

#### Do we really need qty/flavor introspection ops?

We currently need them to reblind the received value, but we normally use `borrow` instead of receiving some value and then placing bounds on it.

If we only ever mix all values and borrow necessary payments, then we may reconsider whether we expose these variables at all. 

<|MERGE_RESOLUTION|>--- conflicted
+++ resolved
@@ -2013,12 +2013,7 @@
 * [Transaction ID](#transaction-id) is globally unique,
 * [UTXO ID](#utxo) is globally unique,
 * [Nonce](#nonce) is globally unique,
-<<<<<<< HEAD
-* [Value](#value-type) is not unique,
-* [Contract](#contract-type) is not unique.
-
-**Rationale:**
-=======
+
 * [Value](#value-type) is **not** unique,
 * [Contract](#contract-type) is **not** unique.
 
@@ -2029,7 +2024,6 @@
 * [Nonce](#nonce) is globally unique,
 * [Value](#value-type) is globally unique,
 * [Contract](#contract-type) is globally unique.
->>>>>>> 96f4737c
 
 TxVM ensures transaction uniqueness this way:
 
@@ -2055,11 +2049,8 @@
 
 Another potential issue: UTXOs are not guaranteed to be always unique. E.g. if a contract does not modify its value and other content, it can re-save itself to the same UTXO ID. It can even toggle between different states, returning to the previously spent ID. This can cause issues in some applications that forget that UTXO ID in special circumstances can be resurrected.
 
-<<<<<<< HEAD
-In ZkVM:
-=======
+
 ZkVM ensures transaction uniqueness this way:
->>>>>>> 96f4737c
 
 * Values do not have anchors.
 * We still have `nonce` instruction with the same semantics
@@ -2068,11 +2059,9 @@
 * `claim/borrow` can produce an arbitrary value and its negative at any point
 * Each UTXO ID is defined as `Hash(contract, txid)`, that is contents of the contract are not unique, but the new UTXO ID is defined by transaction ID, not vice versa.
 * Transaction ID is a hash of the finalized log.
-<<<<<<< HEAD
-* When VM finishes, it checks that the log contains either an _input_ or a _nonce_, setting the `uniqueness` flag.
-=======
+
 * When VM finishes, it checks that the log contains either an [input](#input-entry) or a [nonce](#nonce-entry), setting the `uniqueness` flag.
->>>>>>> 96f4737c
+
 * Outputs are encoded in the log as snapshots of contents. Blockchain state update hashes these with transaction ID when generating UTXO IDs.
 * Inputs are encoded in the log as their UTXO IDs, so the blockchain processor knows which ones to find and remove.
 
