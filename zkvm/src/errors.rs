//! Errors related to proving and verifying proofs.
use bulletproofs::r1cs::R1CSError;

/// Represents an error in proof creation, verification, or parsing.
#[derive(Fail, Clone, Debug, Eq, PartialEq)]
pub enum VMError {
    /// This error occurs when an individual point operation failed.
    #[fail(display = "Point operation failed.")]
    PointOperationFailed,

    /// This error occurs when a point is not a valid compressed Ristretto point
    #[fail(display = "Point decoding failed.")]
    InvalidPoint,

    /// This error occurs when data is malformed
    #[fail(display = "Format in invalid")]
    FormatError,

    /// This error occurs when there are trailing bytes left unread by the parser.
    #[fail(display = "Invalid trailing bytes.")]
    TrailingBytes,

    /// This error occurs when data is malformed
    #[fail(display = "Transaction version does not permit extension instructions.")]
    ExtensionsNotAllowed,

    /// This error occurs when an instruction requires a copyable type, but a linear type is encountered.
    #[fail(display = "Item is not a copyable type.")]
    TypeNotCopyable,

    /// This error occurs when an instruction requires a portable type, but a non-portable type is encountered.
    #[fail(display = "Item is not a portable type.")]
    TypeNotPortable,

    /// This error occurs when an instruction requires a data type.
    #[fail(display = "Item is not a data string.")]
    TypeNotData,

    /// This error occurs when an instruction requires a contract type.
    #[fail(display = "Item is not a contract.")]
    TypeNotContract,

    /// This error occurs when an instruction requires a variable type.
    #[fail(display = "Item is not a variable.")]
    TypeNotVariable,

    /// This error occurs when an instruction requires an expression type.
    #[fail(display = "Item is not an expression.")]
    TypeNotExpression,

    /// This error occurs when an instruction requires a predicate type.
    #[fail(display = "Item is not a predicate.")]
    TypeNotPredicate,

    /// This error occurs when an instruction requires a commitment type.
    #[fail(display = "Item is not a commitment.")]
    TypeNotCommitment,

    /// This error occurs when an instruction requires an input type.
    #[fail(display = "Item is not an input.")]
    TypeNotInput,

    /// This error occurs when an instruction requires a constraint type.
    #[fail(display = "Item is not a constraint.")]
    TypeNotConstraint,

    /// This error occurs when an instruction expects a key type.
    #[fail(display = "Item is not a key.")]
    TypeNotKey,

    /// This error occurs when a prover is supposed to provide signed integer.
    #[fail(display = "Item is not a signed integer.")]
    TypeNotSignedInteger,

    /// This error occurs when a prover has an inconsistent combination of witness data
    #[fail(display = "Witness data is inconsistent.")]
    InconsistentWitness,

    /// This error occurs when an instruction requires a value type.
    #[fail(display = "Item is not a value.")]
    TypeNotValue,

    /// This error occurs when an instruction requires a value or a wide value.
    #[fail(display = "Item is not a wide value.")]
    TypeNotWideValue,

    /// This error occurs when VM does not have enough items on the stack
    #[fail(display = "Stack does not have enough items")]
    StackUnderflow,

    /// This error occurs when VM is left with some items on the stack
    #[fail(display = "Stack is not cleared by the program")]
    StackNotClean,

    /// This error occurs when VM's uniqueness flag remains false.
    #[fail(display = "Tx ID is not made unique via `input` or `nonce`")]
    NotUniqueTxid,

    /// This error occurs when VM's deferred schnorr checks fail
    #[fail(display = "Deferred point operations failed")]
    PointOperationsFailed,

    /// This error occurs when R1CS proof verification failed.
    #[fail(display = "R1CS proof is invalid")]
    InvalidR1CSProof,

    /// This error occurs when R1CS gadget reports and error due to inconsistent input
    #[fail(display = "R1CS detected inconsistent input")]
    R1CSInconsistency,

    /// This error occurs when an R1CSError is returned from the ConstraintSystem.
    #[fail(display = "R1CSError returned when trying to build R1CS instance")]
    R1CSError(R1CSError),

    /// This error occurs when a prover expects some witness data, but it is missing.
    #[fail(display = "Item misses witness data.")]
    WitnessMissing,

<<<<<<< HEAD
    #[fail(display = "Data item must be opaque")]
    DataNotOpaque,

    /// This error occurs when we supply a number not in the range [1,64]
=======
>>>>>>> 4cb0b4cd
    #[fail(display = "Bitrange for rangeproof is not between 1 and 64")]
    InvalidBitrange,
}<|MERGE_RESOLUTION|>--- conflicted
+++ resolved
@@ -116,13 +116,6 @@
     #[fail(display = "Item misses witness data.")]
     WitnessMissing,
 
-<<<<<<< HEAD
-    #[fail(display = "Data item must be opaque")]
-    DataNotOpaque,
-
-    /// This error occurs when we supply a number not in the range [1,64]
-=======
->>>>>>> 4cb0b4cd
     #[fail(display = "Bitrange for rangeproof is not between 1 and 64")]
     InvalidBitrange,
 }