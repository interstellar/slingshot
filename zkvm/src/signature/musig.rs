use super::counterparty::NonceCommitment;
use super::VerificationKey;
use crate::errors::VMError;
use crate::transcript::TranscriptProtocol;
use curve25519_dalek::constants::RISTRETTO_BASEPOINT_POINT;
use curve25519_dalek::ristretto::CompressedRistretto;
use curve25519_dalek::scalar::Scalar;
use merlin::Transcript;

#[derive(Debug, Clone)]
pub struct Signature {
    pub s: Scalar,
    pub R: CompressedRistretto,
}

impl Signature {
    pub fn sign_single(inp_transcript: &Transcript, privkey: Scalar) -> Signature {
        let mut transcript = inp_transcript.clone();
        let X = VerificationKey::from_secret(&privkey); // pubkey

        let mut rng = transcript
            .build_rng()
            .commit_witness_bytes(b"x", &privkey.to_bytes())
            .finalize(&mut rand::thread_rng());

        // Generate ephemeral keypair (r, R). r is a random nonce.
        let r = Scalar::random(&mut rng);
        // R = generator * r
        let R = NonceCommitment::new(RISTRETTO_BASEPOINT_POINT * r);

        let c = {
            transcript.commit_point(b"X", &X.0);
            transcript.commit_point(b"R", &R.compress());
            transcript.challenge_scalar(b"c")
        };

        let s = r + c * privkey;

        Signature { s, R: R.compress() }
    }

    pub fn verify(&self, transcript: &Transcript, X: VerificationKey) -> Result<(), VMError> {
        let G = RISTRETTO_BASEPOINT_POINT;
        let mut transcript = transcript.clone();

        // Make c = H(X, R, m)
        // The message `m` has already been fed into the transcript
        let c = {
<<<<<<< HEAD
            transcript.commit_point(b"P", &P.to_compressed_point());
            transcript.commit_point(b"R", &self.R.compress());
            transcript.challenge_scalar(b"c")
        };

        // Check sG = R + c * aggregated_key
        if self.s * G == self.R + c * P.to_point() {
=======
            transcript.commit_point(b"X", &X.0);
            transcript.commit_point(b"R", &self.R);
            transcript.challenge_scalar(b"c")
        };

        let X = X.0.decompress().ok_or(VMError::InvalidPoint)?;
        let R = self.R.decompress().ok_or(VMError::InvalidPoint)?;

        // Check sG = R + c * X
        if self.s * G == R + c * X {
>>>>>>> dbfc2157
            Ok(())
        } else {
            Err(VMError::PointOperationsFailed)
        }
    }
}

#[cfg(test)]
mod tests {

    use super::*;
    use crate::errors::VMError;
    use crate::signature::signer::*;
    use crate::signature::{multikey::Multikey, VerificationKey};
    use curve25519_dalek::ristretto::CompressedRistretto;

    #[test]
    fn sign_verify_single() {
        let privkey = Scalar::from(1u64);
        let mut transcript = Transcript::new(b"oh hello");
        transcript.commit_bytes(b"label", b"message");
        let sig = Signature::sign_single(&transcript, privkey);

        let X = VerificationKey::from_secret(&privkey);

        assert!(sig.verify(&transcript, X).is_ok());

        let priv_bad = Scalar::from(2u64);
        let X_bad = VerificationKey::from_secret(&priv_bad);
        assert!(sig.verify(&transcript, X_bad).is_err());

        let mut transcript_bad = Transcript::new(b"oh goodbye");
        transcript_bad.commit_bytes(b"label", b"message");
        assert!(sig.verify(&transcript_bad, X).is_err());
    }

    #[test]
    fn sign_single_multi() {
        let privkey = Scalar::from(1u64);
        let privkeys = vec![privkey];
        let multikey = multikey_helper(&privkeys);
        let msg = b"message for you, sir";
        let sig = sign_helper(privkeys, multikey.clone(), msg.to_vec()).unwrap();

        let mut transcript = Transcript::new(b"signing test");
        transcript.commit_bytes(b"message", msg);

        assert!(sig.verify(&transcript, multikey.aggregated_key()).is_ok());
    }

    #[test]
    fn make_aggregated_pubkey() {
        // super secret, sshhh!
        let priv_keys = vec![
            Scalar::from(1u64),
            Scalar::from(2u64),
            Scalar::from(3u64),
            Scalar::from(4u64),
        ];
        let multikey = multikey_helper(&priv_keys);

        let expected_pubkey = CompressedRistretto::from_slice(&[
            56, 92, 251, 79, 34, 221, 181, 222, 11, 112, 55, 45, 154, 242, 40, 250, 247, 1, 109,
            126, 150, 210, 181, 6, 117, 95, 44, 102, 38, 28, 144, 49,
        ]);

        assert_eq!(
            expected_pubkey,
            multikey.aggregated_key().to_compressed_point()
        );
    }

    fn multikey_helper(priv_keys: &Vec<Scalar>) -> Multikey {
        let G = RISTRETTO_BASEPOINT_POINT;
        Multikey::new(
            priv_keys
                .iter()
                .map(|priv_key| {
                    let mut key = VerificationKey::with_decompressed((G * priv_key));
                    key.compress_in_place();
                    key
                })
                .collect(),
        )
        .unwrap()
    }

    #[test]
    fn sign_message() {
        // super secret, sshhh!
        let priv_keys = vec![
            Scalar::from(1u64),
            Scalar::from(2u64),
            Scalar::from(3u64),
            Scalar::from(4u64),
        ];
        let multikey = multikey_helper(&priv_keys);
        let m = b"message to sign".to_vec();

        sign_helper(priv_keys, multikey, m).unwrap();
    }

    fn sign_helper(
        privkeys: Vec<Scalar>,
        multikey: Multikey,
        m: Vec<u8>,
    ) -> Result<Signature, VMError> {
        let mut transcript = Transcript::new(b"signing test");
        transcript.commit_bytes(b"message", &m);
        let pubkeys: Vec<_> = privkeys
            .iter()
            .map(|privkey| VerificationKey((privkey * RISTRETTO_BASEPOINT_POINT).compress()))
            .collect();

        let (parties, precomms): (Vec<_>, Vec<_>) = privkeys
            .clone()
            .into_iter()
            .map(|x_i| Party::new(&transcript.clone(), x_i, multikey.clone(), pubkeys.clone()))
            .unzip();

        let (parties, comms): (Vec<_>, Vec<_>) = parties
            .into_iter()
            .map(|p| p.receive_precommitments(precomms.clone()))
            .unzip();

        let (parties, shares): (Vec<_>, Vec<_>) = parties
            .into_iter()
            .map(|p| p.receive_commitments(comms.clone()).unwrap())
            .unzip();

<<<<<<< HEAD
        let pub_keys: Vec<_> = priv_keys
            .iter()
            .map(|priv_key| {
                let mut key =
                    VerificationKey::with_decompressed((priv_key * RISTRETTO_BASEPOINT_POINT));
                key.compress_in_place();
                key
            })
            .collect();
=======
>>>>>>> dbfc2157
        let signatures: Vec<_> = parties
            .into_iter()
            .map(|p: PartyAwaitingShares| p.receive_shares(shares.clone()).unwrap())
            .collect();

        // Check that signatures from all parties are the same
        let cmp = &signatures[0];
        for sig in &signatures {
            assert_eq!(cmp.s, sig.s);
            assert_eq!(cmp.R, sig.R)
        }

        Ok(signatures[0].clone())
    }

    #[test]
    fn verify_sig() {
        // super secret, sshhh!
        let priv_keys = vec![
            Scalar::from(1u64),
            Scalar::from(2u64),
            Scalar::from(3u64),
            Scalar::from(4u64),
        ];
        let multikey = multikey_helper(&priv_keys);
        let m = b"message to sign".to_vec();

        let signature = sign_helper(priv_keys, multikey.clone(), m.clone()).unwrap();

        let mut transcript = Transcript::new(b"signing test");
        transcript.commit_bytes(b"message", &m);

        assert!(signature
            .verify(&mut transcript, multikey.aggregated_key())
            .is_ok());
    }
}<|MERGE_RESOLUTION|>--- conflicted
+++ resolved
@@ -29,7 +29,7 @@
         let R = NonceCommitment::new(RISTRETTO_BASEPOINT_POINT * r);
 
         let c = {
-            transcript.commit_point(b"X", &X.0);
+            transcript.commit_point(b"X", &X.to_compressed_point());
             transcript.commit_point(b"R", &R.compress());
             transcript.challenge_scalar(b"c")
         };
@@ -46,26 +46,16 @@
         // Make c = H(X, R, m)
         // The message `m` has already been fed into the transcript
         let c = {
-<<<<<<< HEAD
-            transcript.commit_point(b"P", &P.to_compressed_point());
-            transcript.commit_point(b"R", &self.R.compress());
-            transcript.challenge_scalar(b"c")
-        };
-
-        // Check sG = R + c * aggregated_key
-        if self.s * G == self.R + c * P.to_point() {
-=======
-            transcript.commit_point(b"X", &X.0);
+            transcript.commit_point(b"X", &X.to_compressed_point());
             transcript.commit_point(b"R", &self.R);
             transcript.challenge_scalar(b"c")
         };
 
-        let X = X.0.decompress().ok_or(VMError::InvalidPoint)?;
+        let X = X.to_point();
         let R = self.R.decompress().ok_or(VMError::InvalidPoint)?;
 
         // Check sG = R + c * X
         if self.s * G == R + c * X {
->>>>>>> dbfc2157
             Ok(())
         } else {
             Err(VMError::PointOperationsFailed)
@@ -177,37 +167,29 @@
         transcript.commit_bytes(b"message", &m);
         let pubkeys: Vec<_> = privkeys
             .iter()
-            .map(|privkey| VerificationKey((privkey * RISTRETTO_BASEPOINT_POINT).compress()))
-            .collect();
-
-        let (parties, precomms): (Vec<_>, Vec<_>) = privkeys
-            .clone()
-            .into_iter()
-            .map(|x_i| Party::new(&transcript.clone(), x_i, multikey.clone(), pubkeys.clone()))
-            .unzip();
-
-        let (parties, comms): (Vec<_>, Vec<_>) = parties
-            .into_iter()
-            .map(|p| p.receive_precommitments(precomms.clone()))
-            .unzip();
-
-        let (parties, shares): (Vec<_>, Vec<_>) = parties
-            .into_iter()
-            .map(|p| p.receive_commitments(comms.clone()).unwrap())
-            .unzip();
-
-<<<<<<< HEAD
-        let pub_keys: Vec<_> = priv_keys
-            .iter()
-            .map(|priv_key| {
-                let mut key =
-                    VerificationKey::with_decompressed((priv_key * RISTRETTO_BASEPOINT_POINT));
+            .map(|privkey| {
+                let mut key = VerificationKey::with_decompressed((privkey * RISTRETTO_BASEPOINT_POINT));
                 key.compress_in_place();
                 key
             })
             .collect();
-=======
->>>>>>> dbfc2157
+
+        let (parties, precomms): (Vec<_>, Vec<_>) = privkeys
+            .clone()
+            .into_iter()
+            .map(|x_i| Party::new(&transcript.clone(), x_i, multikey.clone(), pubkeys.clone()))
+            .unzip();
+
+        let (parties, comms): (Vec<_>, Vec<_>) = parties
+            .into_iter()
+            .map(|p| p.receive_precommitments(precomms.clone()))
+            .unzip();
+
+        let (parties, shares): (Vec<_>, Vec<_>) = parties
+            .into_iter()
+            .map(|p| p.receive_commitments(comms.clone()).unwrap())
+            .unzip();
+
         let signatures: Vec<_> = parties
             .into_iter()
             .map(|p: PartyAwaitingShares| p.receive_shares(shares.clone()).unwrap())
