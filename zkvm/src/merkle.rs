use merlin::Transcript;
use subtle::ConstantTimeEq;

use crate::errors::VMError;

/// MerkleItem defines an item in the Merkle tree.
pub trait MerkleItem: Sized {
    /// Commits the hash of the item to Transcript.
    fn commit(&self, t: &mut Transcript);
}

/// MerkleNeighbor is a step in a Merkle proof of inclusion.
#[derive(Copy, Clone, PartialEq, Debug)]
pub enum MerkleNeighbor {
    /// Hash of left subtree
    Left([u8; 32]),
    /// Hash of right subtree
    Right([u8; 32]),
}

/// Merkle tree of hashes with a given size.
pub struct MerkleTree {
    size: usize,
    label: &'static [u8],
    root: MerkleNode,
}

enum MerkleNode {
    Empty([u8; 32]),
    Leaf([u8; 32]),
    Node([u8; 32], Box<MerkleNode>, Box<MerkleNode>),
}

impl MerkleTree {
    /// Constructs a new MerkleTree based on the input list of entries.
<<<<<<< HEAD
    // PRTODO: Make this take an iterator, instead of a list.
    pub fn build<M: MerkleItem>(label: &'static [u8], list: &[M]) -> Option<Self> {
        if list.len() == 0 {
            return None;
        }
=======
    pub fn build<M: MerkleItem>(label: &'static [u8], list: &[M]) -> Self {
>>>>>>> 83493b6d
        let t = Transcript::new(label);
        let root = Self::build_tree(t, list);
        MerkleTree {
            size: list.len(),
            label,
            root,
        }
    }

    /// Returns the root hash of the Merkle tree.
    pub fn hash(&self) -> &[u8; 32] {
        return self.root.hash();
    }

    /// Builds the Merkle path of inclusion for the entry at the given index in the
    /// Merkle tree.
    pub fn create_path(&self, index: usize) -> Result<Vec<MerkleNeighbor>, VMError> {
        if index >= self.size {
            return Err(VMError::InvalidMerkleProof);
        }
        let t = Transcript::new(self.label);
        let mut result = Vec::new();
        self.root.subpath(t, index, self.size, &mut result)?;
        Ok(result)
    }

    /// Computes the Merkle root, given the Merkle path.
    pub fn compute_root_from_path<M: MerkleItem>(
        entry: &M,
        transcript: Transcript,
        proof: &Vec<MerkleNeighbor>,
    ) -> [u8; 32] {
        let mut result = [0u8; 32];
        Self::leaf(transcript.clone(), entry, &mut result);
        for node in proof.iter() {
            let mut t = transcript.clone();
            match node {
                MerkleNeighbor::Left(l) => {
                    t.commit_bytes(b"L", l);
                    t.commit_bytes(b"R", &result);
                    t.challenge_bytes(b"merkle.node", &mut result);
                }
                MerkleNeighbor::Right(r) => {
                    t.commit_bytes(b"L", &result);
                    t.commit_bytes(b"R", r);
                    t.challenge_bytes(b"merkle.node", &mut result);
                }
            }
        }
        result
    }

    /// Verifies the Merkle path for an item given the path and the Merkle root.
    pub fn verify_path<M: MerkleItem>(
        label: &'static [u8],
        entry: &M,
        proof: Vec<MerkleNeighbor>,
        root: &[u8; 32],
    ) -> Result<(), VMError> {
        let transcript = Transcript::new(label);
        let result = Self::compute_root_from_path(entry, transcript, &proof);
        if result.ct_eq(root).unwrap_u8() == 1 {
            Ok(())
        } else {
            Err(VMError::InvalidMerkleProof)
        }
    }
    
    /// Builds and returns the root hash of a Merkle tree constructed from
    /// the supplied list.
    pub fn root<M: MerkleItem>(label: &'static [u8], list: &[M]) -> [u8; 32] {
        let tree = Self::build(label, list);
        tree.root.hash().clone()
    }

    fn build_tree<M: MerkleItem>(mut t: Transcript, list: &[M]) -> MerkleNode {
        let mut h = [0u8; 32];
        match list.len() {
            0 => {
                Self::empty(t, &mut h);
                MerkleNode::Empty(h)
            }
            1 => {
                Self::leaf(t, &list[0], &mut h);
                MerkleNode::Leaf(h)
            }
            n => {
                let k = n.next_power_of_two() / 2;
                let mut node = [0u8; 32];
                let left = Self::build_tree(t.clone(), &list[..k]);
                let right = Self::build_tree(t.clone(), &list[k..]);
                t.commit_bytes(b"L", left.hash());
                t.commit_bytes(b"R", right.hash());
                t.challenge_bytes(b"merkle.node", &mut node);
                MerkleNode::Node(node, Box::new(left), Box::new(right))
            }
        }
    }

    fn empty(mut t: Transcript, result: &mut [u8; 32]) {
        t.challenge_bytes(b"merkle.empty", result);
    }

    fn leaf<M: MerkleItem>(mut t: Transcript, entry: &M, result: &mut [u8; 32]) {
        entry.commit(&mut t);
        t.challenge_bytes(b"merkle.leaf", result);
    }
}

impl MerkleNode {
    fn subpath(
        &self,
        t: Transcript,
        index: usize,
        size: usize,
        result: &mut Vec<MerkleNeighbor>,
    ) -> Result<(), VMError> {
        match self {
            MerkleNode::Empty(_) => Err(VMError::InvalidMerkleProof),
            MerkleNode::Leaf(_) => Ok(()),
            MerkleNode::Node(_, l, r) => {
                let k = size.next_power_of_two() / 2;
                if index >= k {
                    result.insert(0, MerkleNeighbor::Left(l.hash().clone()));
                    r.subpath(t, index - k, size - k, result)
                } else {
                    result.insert(0, MerkleNeighbor::Right(r.hash().clone()));
                    return l.subpath(t, index, k, result);
                }
            }
        }
    }

    /// Returns the hash of a Merkle tree.
    fn hash(&self) -> &[u8; 32] {
        match self {
            MerkleNode::Empty(h) => &h,
            MerkleNode::Leaf(h) => &h,
            MerkleNode::Node(h, _, _) => &h,
        }
    }
}

#[cfg(test)]
mod tests {
    use super::*;

    #[derive(Clone)]
    struct TestItem(u64);

    impl MerkleItem for TestItem {
        fn commit(&self, t: &mut Transcript) {
            t.commit_u64(b"item", self.0)
        }
    }

    fn test_items(num: usize) -> Vec<TestItem> {
        let mut items = Vec::with_capacity(num);
        for i in 0..num {
            items.push(TestItem(i as u64))
        }
        items
    }

    macro_rules! assert_proof {
        ($num:ident, $idx:ident) => {
            let (item, root, proof) = {
                let items = test_items(*$num as usize);
                let tree = MerkleTree::build(b"test", &items);
                let proof = tree.create_path(*$idx as usize).unwrap();
                (items[*$idx as usize].clone(), tree.hash().clone(), proof)
            };
            MerkleTree::verify_path(b"test", &item, proof, &root).unwrap();
        };
    }

    macro_rules! assert_proof_err {
        ($num:ident, $idx:ident, $wrong_idx:ident) => {
            let (item, root, proof) = {
                let items = test_items(*$num as usize);
                let tree = MerkleTree::build(b"test", &items);
                let proof = tree.create_path(*$idx as usize).unwrap();
                (
                    items[*$wrong_idx as usize].clone(),
                    tree.hash().clone(),
                    proof,
                )
            };
            assert!(MerkleTree::verify_path(b"test", &item, proof, &root).is_err());
        };
    }

    #[test]
    fn invalid_range() {
        let entries = test_items(5);
        let root = MerkleTree::build(b"test", &entries);
        assert!(root.create_path(7).is_err())
    }

    #[test]
    fn valid_proofs() {
        let tests = [(10, 7), (11, 3), (12, 0), (5, 3), (25, 9)];
        for (num, idx) in tests.iter() {
            assert_proof!(num, idx);
        }
    }

    #[test]
    fn invalid_proofs() {
        let tests = [(10, 7, 8), (11, 3, 5), (12, 0, 2), (5, 3, 1), (25, 9, 8)];
        for (num, idx, wrong_idx) in tests.iter() {
            assert_proof_err!(num, idx, wrong_idx);
        }
    }
}<|MERGE_RESOLUTION|>--- conflicted
+++ resolved
@@ -33,15 +33,7 @@
 
 impl MerkleTree {
     /// Constructs a new MerkleTree based on the input list of entries.
-<<<<<<< HEAD
-    // PRTODO: Make this take an iterator, instead of a list.
-    pub fn build<M: MerkleItem>(label: &'static [u8], list: &[M]) -> Option<Self> {
-        if list.len() == 0 {
-            return None;
-        }
-=======
     pub fn build<M: MerkleItem>(label: &'static [u8], list: &[M]) -> Self {
->>>>>>> 83493b6d
         let t = Transcript::new(label);
         let root = Self::build_tree(t, list);
         MerkleTree {
