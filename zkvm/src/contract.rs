--- conflicted
+++ resolved
@@ -217,65 +217,10 @@
             _ => Err(VMError::FormatError),
         }
     }
-<<<<<<< HEAD
-=======
-}
-
-impl Contract {
-    fn serialized_length(&self) -> usize {
-        let mut size = 32 + 32 + 4;
-        for item in self.payload.iter() {
-            size += item.serialized_length();
-        }
-        size
-    }
-
-    fn encode(&self, buf: &mut Vec<u8>) {
-        encoding::write_bytes(&self.anchor.0, buf);
-        encoding::write_point(&self.predicate.to_point(), buf);
-        encoding::write_u32(self.payload.len() as u32, buf);
-        for item in self.payload.iter() {
-            item.encode(buf);
-        }
-    }
-
-    fn decode<'a>(reader: &mut SliceReader<'a>) -> Result<(Self, ContractID), VMError> {
-        //    Output  =  Anchor  ||  Predicate  ||  LE32(k)  ||  Item[0]  || ... ||  Item[k-1]
-        //    Anchor  =  <32 bytes>
-        // Predicate  =  <32 bytes>
-        //      Item  =  enum { Data, Value }
-        //      Data  =  0x00  ||  LE32(len)  ||  <bytes>
-        //     Value  =  0x01  ||  <32 bytes> ||  <32 bytes>
-        let (contract, serialized_contract) = reader.slice(|r| {
-            let anchor = Anchor(r.read_u8x32()?);
-            let predicate = Predicate::Opaque(r.read_point()?);
-            let k = r.read_size()?;
-
-            // sanity check: avoid allocating unreasonably more memory
-            // just because an untrusted length prefix says so.
-            if k > r.len() {
-                return Err(VMError::FormatError);
-            }
-            let mut payload: Vec<PortableItem> = Vec::with_capacity(k);
-            for _ in 0..k {
-                payload.push(PortableItem::decode(r)?);
-            }
-            Ok(Contract {
-                anchor,
-                predicate,
-                payload,
-            })
-        })?;
-
-        let id = ContractID::from_serialized_contract(serialized_contract);
-
-        Ok((contract, id))
-    }
 }
 
 impl MerkleItem for ContractID {
     fn commit(&self, t: &mut Transcript) {
         t.commit_bytes(b"utxo", self.as_bytes());
     }
->>>>>>> 86c17c3f
 }