use bulletproofs::r1cs;
use bulletproofs::r1cs::R1CSProof;
use curve25519_dalek::ristretto::CompressedRistretto;
use curve25519_dalek::scalar::Scalar;
use spacesuit;
use spacesuit::SignedInteger;
use std::iter::FromIterator;
use std::ops::Neg;

use crate::contract::{Contract, FrozenContract, FrozenItem, FrozenValue, PortableItem};
use crate::encoding::SliceReader;
use crate::errors::VMError;
use crate::ops::Instruction;
use crate::point_ops::PointOp;
use crate::predicate::{Predicate, PredicateWitness};
use crate::signature::*;
use crate::txlog::{Entry, TxID, TxLog};
use crate::types::*;

/// Current tx version determines which extension opcodes are treated as noops (see VM.extension flag).
pub const CURRENT_VERSION: u64 = 1;

/// Instance of a transaction that contains all necessary data to validate it.
pub struct Tx {
    /// Version of the transaction
    pub version: u64,

    /// Timestamp before which tx is invalid (sec)
    pub mintime: u64,

    /// Timestamp after which tx is invalid (sec)
    pub maxtime: u64,

    /// Program representing the transaction
    pub program: Vec<u8>,

    /// Aggregated signature of the txid
    pub signature: Signature,

    /// Constraint system proof for all the constraints
    pub proof: R1CSProof,
}

/// Represents a verified transaction: a txid and a list of state updates.
pub struct VerifiedTx {
    /// Version of the transaction
    pub version: u64,

    /// Timestamp before which tx is invalid (sec)
    pub mintime: u64,

    /// Timestamp after which tx is invalid (sec)
    pub maxtime: u64,

    /// Transaction ID
    pub id: TxID,

    // List of inputs, outputs and nonces to be inserted/deleted in the blockchain state.
    pub log: TxLog,
}

pub struct VM<'d, CS, D>
where
    CS: r1cs::ConstraintSystem,
    D: Delegate<CS>,
{
    mintime: u64,
    maxtime: u64,

    // is true when tx version is in the future and
    // we allow treating unassigned opcodes as no-ops.
    extension: bool,

    // set to true by `input` and `nonce` instructions
    // when the txid is guaranteed to be unique.
    unique: bool,

    // stack of all items in the VM
    stack: Vec<Item>,

    delegate: &'d mut D,

    current_run: D::RunType,
    run_stack: Vec<D::RunType>,
    txlog: TxLog,
    variable_commitments: Vec<VariableCommitment>,
}

pub trait Delegate<CS: r1cs::ConstraintSystem> {
    type RunType;

    /// Adds a Commitment to the underlying constraint system, producing a high-level variable
    fn commit_variable(
        &mut self,
        com: &Commitment,
    ) -> Result<(CompressedRistretto, r1cs::Variable), VMError>;

    /// Adds a point operation to the list of deferred operation for later batch verification
    fn verify_point_op<F>(&mut self, point_op_fn: F) -> Result<(), VMError>
    where
        F: FnOnce() -> PointOp;

    /// Adds a key represented by Predicate to either verify or
    /// sign a transaction
    fn process_tx_signature(&mut self, pred: Predicate) -> Result<(), VMError>;

    /// Returns the delegate's underlying constraint system
    fn cs(&mut self) -> &mut CS;

    /// Returns the next instruction.
    /// Returns Err() upon decoding/format error.
    /// Returns Ok(Some()) if there is another instruction available.
    /// Returns Ok(None) if there is no more instructions to execute.
    fn next_instruction(&mut self, run: &mut Self::RunType)
        -> Result<Option<Instruction>, VMError>;
}

/// And indirect reference to a high-level variable within a constraint system.
/// Variable types store index of such commitments that allows replacing them.
#[derive(Debug)]
pub struct VariableCommitment {
    /// Pedersen commitment to a variable
    commitment: Commitment,

    /// Attached/detached state
    /// None - if the variable is not attached to the CS yet,
    /// so its commitment is replaceable via `reblind`.
    /// Some - if variable is attached to the CS yet and has an index in CS,
    /// so its commitment is no longer replaceable via `reblind`.
    variable: Option<r1cs::Variable>,
}

impl<'d, CS, D> VM<'d, CS, D>
where
    CS: r1cs::ConstraintSystem,
    D: Delegate<CS>,
{
    /// Instantiates a new VM instance.
    pub fn new(
        version: u64,
        mintime: u64,
        maxtime: u64,
        run: D::RunType,
        delegate: &'d mut D,
    ) -> Self {
        VM {
            mintime,
            maxtime,
            extension: version > CURRENT_VERSION,
            unique: false,
            delegate,
            stack: Vec::new(),
            current_run: run,
            run_stack: Vec::new(),
            txlog: vec![Entry::Header(version, mintime, maxtime)],
            variable_commitments: Vec::new(),
        }
    }

    /// Runs through the entire program and nested programs until completion.
    pub fn run(mut self) -> Result<(TxID, TxLog), VMError> {
        loop {
            if !self.step()? {
                break;
            }
        }

        if self.stack.len() > 0 {
            return Err(VMError::StackNotClean);
        }

        if self.unique == false {
            return Err(VMError::NotUniqueTxid);
        }

        let txid = TxID::from_log(&self.txlog[..]);

        Ok((txid, self.txlog))
    }

    fn finish_run(&mut self) -> bool {
        // Do we have more programs to run?
        if let Some(run) = self.run_stack.pop() {
            // Continue with the previously remembered program
            self.current_run = run;
            return true;
        }
        // Finish the execution
        return false;
    }

    /// Returns a flag indicating whether to continue the execution
    fn step(&mut self) -> Result<bool, VMError> {
        if let Some(instr) = self.delegate.next_instruction(&mut self.current_run)? {
            // Attempt to read the next instruction and advance the program state
            match instr {
                // the data is just a slice, so the clone would copy the slice struct,
                // not the actual buffer of bytes.
                Instruction::Push(data) => self.pushdata(data)?,
                Instruction::Drop => self.drop()?,
                Instruction::Dup(i) => self.dup(i)?,
                Instruction::Roll(i) => self.roll(i)?,
                Instruction::Const => self.r#const()?,
                Instruction::Var => self.var()?,
                Instruction::Alloc => unimplemented!(),
                Instruction::Mintime => self.mintime()?,
                Instruction::Maxtime => self.maxtime()?,
                Instruction::Expr => self.expr()?,
                Instruction::Neg => self.neg()?,
                Instruction::Add => self.add()?,
                Instruction::Mul => unimplemented!(),
                Instruction::Eq => unimplemented!(),
                Instruction::Range(_) => unimplemented!(),
                Instruction::And => unimplemented!(),
                Instruction::Or => unimplemented!(),
                Instruction::Verify => unimplemented!(),
                Instruction::Blind => unimplemented!(),
                Instruction::Reblind => unimplemented!(),
                Instruction::Unblind => unimplemented!(),
                Instruction::Issue => self.issue()?,
                Instruction::Borrow => unimplemented!(),
                Instruction::Retire => self.retire()?,
                Instruction::Qty => unimplemented!(),
                Instruction::Flavor => unimplemented!(),
                Instruction::Cloak(m, n) => self.cloak(m, n)?,
                Instruction::Import => unimplemented!(),
                Instruction::Export => unimplemented!(),
                Instruction::Input => self.input()?,
                Instruction::Output(k) => self.output(k)?,
                Instruction::Contract(k) => self.contract(k)?,
                Instruction::Nonce => self.nonce()?,
                Instruction::Log => self.log()?,
                Instruction::Signtx => self.signtx()?,
                Instruction::Call => unimplemented!(),
                Instruction::Left => self.left()?,
                Instruction::Right => self.right()?,
                Instruction::Delegate => unimplemented!(),
                Instruction::Ext(opcode) => self.ext(opcode)?,
            }
            return Ok(true);
        } else {
            // Reached the end of the current program
            return Ok(self.finish_run());
        }
    }

    fn pushdata(&mut self, data: Data) -> Result<(), VMError> {
        self.push_item(data);
        Ok(())
    }

    fn drop(&mut self) -> Result<(), VMError> {
        match self.pop_item()? {
            Item::Data(_) => Ok(()),
            Item::Variable(_) => Ok(()),
            Item::Expression(_) => Ok(()),
            Item::Constraint(_) => Ok(()),
            _ => Err(VMError::TypeNotCopyable),
        }
    }

    fn dup(&mut self, i: usize) -> Result<(), VMError> {
        if i >= self.stack.len() {
            return Err(VMError::StackUnderflow);
        }
        let item_idx = self.stack.len() - i - 1;
        let item = match &self.stack[item_idx] {
            Item::Data(x) => Item::Data(x.clone()),
            Item::Variable(x) => Item::Variable(x.clone()),
            Item::Expression(x) => Item::Expression(x.clone()),
            Item::Constraint(x) => Item::Constraint(x.clone()),
            _ => return Err(VMError::TypeNotCopyable),
        };
        self.push_item(item);
        Ok(())
    }

    fn roll(&mut self, i: usize) -> Result<(), VMError> {
        if i >= self.stack.len() {
            return Err(VMError::StackUnderflow);
        }
        let item = self.stack.remove(self.stack.len() - i - 1);
        self.push_item(item);
        Ok(())
    }

    fn expr(&mut self) -> Result<(), VMError> {
        let var = self.pop_item()?.to_variable()?;
        let expr = self.variable_to_expression(var)?;
        self.push_item(expr);
        Ok(())
    }

    fn neg(&mut self) -> Result<(), VMError> {
<<<<<<< HEAD
        let mut expr = self.pop_item()?.to_expression()?;
        self.push_item(-expr);
        Ok(())
    }

    fn add(&mut self) -> Result<(), VMError> {
        let expr2 = self.pop_item()?.to_expression()?;
        let expr1 = self.pop_item()?.to_expression()?;
        let expr3 = expr1 + expr2;
        self.push_item(expr3);
=======
        let expr = self.pop_item()?.to_expression()?;
        let neg_expr = Expression {
            terms: expr
                .terms
                .iter()
                .map(|t| (t.0, t.1.neg()))
                .collect::<Vec<_>>(),
            assignment: expr.assignment,
        };
        self.push_item(neg_expr);
>>>>>>> 3e07c764
        Ok(())
    }

    fn r#const(&mut self) -> Result<(), VMError> {
        let data = self.pop_item()?.to_data()?.to_bytes();
        let scalar = SliceReader::parse(&data, |r| r.read_scalar())?;
        self.push_item(Expression::constant(scalar));
        Ok(())
    }

    fn var(&mut self) -> Result<(), VMError> {
        let comm = self.pop_item()?.to_data()?.to_commitment()?;
        let v = self.make_variable(comm);
        self.push_item(v);
        Ok(())
    }

    fn mintime(&mut self) -> Result<(), VMError> {
        self.push_item(Expression::constant(self.mintime));
        Ok(())
    }

    fn maxtime(&mut self) -> Result<(), VMError> {
        self.push_item(Expression::constant(self.maxtime));
        Ok(())
    }

    fn nonce(&mut self) -> Result<(), VMError> {
        let predicate = self.pop_item()?.to_data()?.to_predicate()?;
        let point = predicate.point();
        let contract = Contract {
            predicate,
            payload: Vec::new(),
        };
        self.txlog.push(Entry::Nonce(point, self.maxtime));
        self.push_item(contract);
        self.unique = true;
        Ok(())
    }

    fn log(&mut self) -> Result<(), VMError> {
        let data = self.pop_item()?.to_data()?;
        self.txlog.push(Entry::Data(data.to_bytes()));
        Ok(())
    }

    fn issue(&mut self) -> Result<(), VMError> {
        let predicate = self.pop_item()?.to_data()?.to_predicate()?;
        let flv = self.pop_item()?.to_variable()?;
        let qty = self.pop_item()?.to_variable()?;

        let (flv_point, _) = self.attach_variable(flv)?;
        let (qty_point, _) = self.attach_variable(qty)?;

        self.delegate.verify_point_op(|| {
            let flv_scalar = Value::issue_flavor(&predicate);
            // flv_point == flavor·B    ->   0 == -flv_point + flv_scalar·B
            PointOp {
                primary: Some(flv_scalar),
                secondary: None,
                arbitrary: vec![(-Scalar::one(), flv_point)],
            }
        })?;

        let value = Value { qty, flv };

        let qty_expr = self.variable_to_expression(qty)?;
        self.add_range_proof(64, qty_expr)?;

        self.txlog.push(Entry::Issue(qty_point, flv_point));

        let contract = Contract {
            predicate,
            payload: vec![PortableItem::Value(value)],
        };

        self.push_item(contract);
        Ok(())
    }

    fn retire(&mut self) -> Result<(), VMError> {
        let value = self.pop_item()?.to_value()?;
        let qty = self.get_variable_commitment(value.qty);
        let flv = self.get_variable_commitment(value.flv);
        self.txlog.push(Entry::Retire(qty, flv));
        Ok(())
    }

    /// _input_ **input** → _contract_
    fn input(&mut self) -> Result<(), VMError> {
        let input = self.pop_item()?.to_data()?.to_input()?;
        let contract = self.unfreeze_contract(input.contract);
        self.push_item(contract);
        self.txlog.push(Entry::Input(input.utxo));
        self.unique = true;
        Ok(())
    }

    /// _items... predicate_ **output:_k_** → ø
    fn output(&mut self, k: usize) -> Result<(), VMError> {
        let contract = self.pop_contract(k)?;
        let mut buf = Vec::with_capacity(contract.min_serialized_length());
        self.freeze_contract(contract).encode(&mut buf);
        self.txlog.push(Entry::Output(buf));
        Ok(())
    }

    fn freeze_contract(&mut self, contract: Contract) -> FrozenContract {
        let frozen_items = contract
            .payload
            .into_iter()
            .map(|i| match i {
                PortableItem::Data(d) => FrozenItem::Data(d),
                PortableItem::Value(v) => FrozenItem::Value(FrozenValue {
                    flv: Commitment::Closed(self.get_variable_commitment(v.flv)),
                    qty: Commitment::Closed(self.get_variable_commitment(v.qty)),
                }),
            })
            .collect::<Vec<_>>();
        FrozenContract {
            payload: frozen_items,
            predicate: contract.predicate,
        }
    }

    fn contract(&mut self, k: usize) -> Result<(), VMError> {
        let contract = self.pop_contract(k)?;
        self.push_item(contract);
        Ok(())
    }

    fn pop_contract(&mut self, k: usize) -> Result<Contract, VMError> {
        let predicate = self.pop_item()?.to_data()?.to_predicate()?;

        if k > self.stack.len() {
            return Err(VMError::StackUnderflow);
        }

        let payload = self
            .stack
            .drain(self.stack.len() - k..)
            .map(|item| item.to_portable())
            .collect::<Result<Vec<_>, _>>()?;

        Ok(Contract { predicate, payload })
    }

    fn cloak(&mut self, m: usize, n: usize) -> Result<(), VMError> {
        // _widevalues commitments_ **cloak:_m_:_n_** → _values_
        // Merges and splits `m` [wide values](#wide-value-type) into `n` [values](#values).

        if m > self.stack.len() || n > self.stack.len() {
            return Err(VMError::StackUnderflow);
        }
        // Now that individual m and n are bounded by the (not even close to overflow) stack size,
        // we can add them together.
        // This does not overflow if the stack size is below 2^30 items.
        assert!(self.stack.len() < (1usize << 30));
        if (m + 2 * n) > self.stack.len() {
            return Err(VMError::StackUnderflow);
        }

        let mut output_values: Vec<Value> = Vec::with_capacity(2 * n);

        let mut cloak_ins: Vec<spacesuit::AllocatedValue> = Vec::with_capacity(m);
        let mut cloak_outs: Vec<spacesuit::AllocatedValue> = Vec::with_capacity(2 * n);

        // Make cloak outputs and output values using (qty,flv) commitments
        for _ in 0..n {
            let flv = self.pop_item()?.to_data()?.to_commitment()?;
            let qty = self.pop_item()?.to_data()?.to_commitment()?;

            let flv = self.make_variable(flv);
            let qty = self.make_variable(qty);

            let value = Value { qty, flv };
            let cloak_value = self.value_to_cloak_value(&value)?;

            // insert in the same order as they are on stack (the deepest item will be at index 0)
            output_values.insert(0, value);
            cloak_outs.insert(0, cloak_value);
        }

        // Make cloak inputs out of wide values
        for _ in 0..m {
            let item = self.pop_item()?;
            let walue = self.item_to_wide_value(item)?;

            let cloak_value = self.wide_value_to_cloak_value(&walue);

            // insert in the same order as they are on stack (the deepest item will be at index 0)
            cloak_ins.insert(0, cloak_value);
        }

        spacesuit::cloak(self.delegate.cs(), cloak_ins, cloak_outs)
            .map_err(|_| VMError::FormatError)?;

        // Push in the same order.
        for v in output_values.into_iter() {
            self.push_item(v);
        }

        Ok(())
    }

    // Prover:
    // - remember the signing key (Scalar) in a list and make a sig later.
    // Verifier:
    // - remember the verificaton key (Point) in a list and check a sig later.
    // Both: put the payload onto the stack.
    // _contract_ **signtx** → _results..._
    fn signtx(&mut self) -> Result<(), VMError> {
        let contract = self.pop_item()?.to_contract()?;
        self.delegate.process_tx_signature(contract.predicate)?;
        for item in contract.payload.into_iter() {
            self.push_item(item);
        }
        Ok(())
    }

    fn left_or_right<F>(&mut self, assign: F) -> Result<(), VMError>
    where
        F: FnOnce(&mut Contract, Predicate, Predicate) -> (),
    {
        let r = self.pop_item()?.to_data()?.to_predicate()?;
        let l = self.pop_item()?.to_data()?.to_predicate()?;

        let mut contract = self.pop_item()?.to_contract()?;
        let p = &contract.predicate;

        self.delegate.verify_point_op(|| p.prove_or(&l, &r));

        assign(&mut contract, l, r);

        self.push_item(contract);
        Ok(())
    }

    fn left(&mut self) -> Result<(), VMError> {
        self.left_or_right(|contract, left, _| {
            contract.predicate = left;
        })
    }

    fn right(&mut self) -> Result<(), VMError> {
        self.left_or_right(|contract, _, right| {
            contract.predicate = right;
        })
    }

    fn ext(&mut self, _: u8) -> Result<(), VMError> {
        if self.extension {
            // if extensions are allowed by tx version,
            // unknown opcodes are treated as no-ops.
            Ok(())
        } else {
            Err(VMError::ExtensionsNotAllowed)
        }
    }
}

// Utility methods
impl<'d, CS, D> VM<'d, CS, D>
where
    CS: r1cs::ConstraintSystem,
    D: Delegate<CS>,
{
    fn pop_item(&mut self) -> Result<Item, VMError> {
        self.stack.pop().ok_or(VMError::StackUnderflow)
    }

    fn push_item<T>(&mut self, item: T)
    where
        T: Into<Item>,
    {
        self.stack.push(item.into())
    }

    fn make_variable(&mut self, commitment: Commitment) -> Variable {
        let index = self.variable_commitments.len();

        self.variable_commitments.push(VariableCommitment {
            commitment: commitment,
            variable: None,
        });
        Variable { index }
    }

    fn get_variable_commitment(&self, var: Variable) -> CompressedRistretto {
        let var_com = &self.variable_commitments[var.index].commitment;
        var_com.to_point()
    }

    fn attach_variable(
        &mut self,
        var: Variable,
    ) -> Result<(CompressedRistretto, r1cs::Variable), VMError> {
        // This subscript never fails because the variable is created only via `make_variable`.
        let v_com = &self.variable_commitments[var.index];
        match v_com.variable {
            Some(v) => Ok((v_com.commitment.to_point(), v)),
            None => {
                let (point, r1cs_var) = self.delegate.commit_variable(&v_com.commitment)?;
                self.variable_commitments[var.index].variable = Some(r1cs_var);
                Ok((point, r1cs_var))
            }
        }
    }

    fn value_to_cloak_value(
        &mut self,
        value: &Value,
    ) -> Result<spacesuit::AllocatedValue, VMError> {
        Ok(spacesuit::AllocatedValue {
            q: self.attach_variable(value.qty)?.1,
            f: self.attach_variable(value.flv)?.1,
            assignment: self
                .value_witness(&value)?
                .map(|(q, f)| spacesuit::Value { q, f }),
        })
    }

    fn wide_value_to_cloak_value(&mut self, walue: &WideValue) -> spacesuit::AllocatedValue {
        spacesuit::AllocatedValue {
            q: walue.r1cs_qty,
            f: walue.r1cs_flv,
            assignment: match walue.witness {
                None => None,
                Some(w) => Some(spacesuit::Value { q: w.0, f: w.1 }),
            },
        }
    }

    fn item_to_wide_value(&mut self, item: Item) -> Result<WideValue, VMError> {
        match item {
            Item::Value(value) => Ok(WideValue {
                r1cs_qty: self.attach_variable(value.qty)?.1,
                r1cs_flv: self.attach_variable(value.flv)?.1,
                witness: self.value_witness(&value)?,
            }),
            Item::WideValue(w) => Ok(w),
            _ => Err(VMError::TypeNotWideValue),
        }
    }

    fn variable_to_expression(&mut self, var: Variable) -> Result<Expression, VMError> {
        let (_, r1cs_var) = self.attach_variable(var)?;

        Ok(Expression::Terms(
            vec![(r1cs_var, Scalar::one())],
            self.variable_assignment(var),
        ))
    }

    /// Returns Ok(Some((qty,flv))) assignment pair if it's missing or consistent.
    /// Return Err if the witness is present, but is inconsistent.
    fn value_witness(&mut self, value: &Value) -> Result<Option<(SignedInteger, Scalar)>, VMError> {
        match (
            self.variable_assignment(value.qty),
            self.variable_assignment(value.flv),
        ) {
            (Some(ScalarWitness::Integer(q)), Some(ScalarWitness::Scalar(f))) => Ok(Some((q, f))),
            (None, None) => Ok(None),
            (_, _) => return Err(VMError::InconsistentWitness),
        }
    }

    fn variable_assignment(&mut self, var: Variable) -> Option<ScalarWitness> {
        let v_com = &self.variable_commitments[var.index];
        match &v_com.commitment {
            Commitment::Closed(_) => None,
            Commitment::Open(w) => Some(w.value),
        }
    }

    fn unfreeze_contract(&mut self, contract: FrozenContract) -> Contract {
        let payload = contract
            .payload
            .into_iter()
            .map(|p| match p {
                FrozenItem::Data(d) => PortableItem::Data(d),
                FrozenItem::Value(v) => PortableItem::Value(Value {
                    qty: self.make_variable(v.qty),
                    flv: self.make_variable(v.flv),
                }),
            })
            .collect::<Vec<_>>();
        Contract {
            payload: payload,
            predicate: contract.predicate,
        }
    }

    fn add_range_proof(&mut self, bitrange: usize, expr: Expression) -> Result<(), VMError> {
        let (lc, assignment) = match expr {
            Expression::Constant(x) => (r1cs::LinearCombination::from(x), Some(x)),
            Expression::Terms(terms, assignment) => {
                (r1cs::LinearCombination::from_iter(terms), assignment)
            }
        };
        spacesuit::range_proof(
            self.delegate.cs(),
            lc,
            ScalarWitness::option_to_integer(assignment)?,
            bitrange,
        )
        .map_err(|_| VMError::R1CSInconsistency)
    }
}<|MERGE_RESOLUTION|>--- conflicted
+++ resolved
@@ -292,7 +292,6 @@
     }
 
     fn neg(&mut self) -> Result<(), VMError> {
-<<<<<<< HEAD
         let mut expr = self.pop_item()?.to_expression()?;
         self.push_item(-expr);
         Ok(())
@@ -303,18 +302,6 @@
         let expr1 = self.pop_item()?.to_expression()?;
         let expr3 = expr1 + expr2;
         self.push_item(expr3);
-=======
-        let expr = self.pop_item()?.to_expression()?;
-        let neg_expr = Expression {
-            terms: expr
-                .terms
-                .iter()
-                .map(|t| (t.0, t.1.neg()))
-                .collect::<Vec<_>>(),
-            assignment: expr.assignment,
-        };
-        self.push_item(neg_expr);
->>>>>>> 3e07c764
         Ok(())
     }
 
