--- conflicted
+++ resolved
@@ -104,11 +104,7 @@
 }
 
 fn test_helper(program: Vec<Instruction>, keys: &Vec<Scalar>) -> Result<TxID, VMError> {
-<<<<<<< HEAD
     let (tx, _, _) = {
-=======
-    let (tx, _txid, _txlog) = {
->>>>>>> eb10c52b
         // Build tx
         let bp_gens = BulletproofGens::new(256, 1);
         let header = TxHeader {
