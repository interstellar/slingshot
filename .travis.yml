branches:
  only:
    - main
matrix:
  fast_finish: true
  include:
  - language: ruby
    ruby: 2.3
    script:
      - ruby check-markdown-links.rb
  - language: go
    go: 1.11
    install: true
    before_script:
      - go vet ./slidechain/...
      - test `gofmt -s -l ./slidechain | grep -vF /vendor/ | wc -l` -eq 0
    script:
      - go test -v ./slidechain/... -timeout 60m
  - language: rust
    rust: nightly-2018-12-31
    # per https://levans.fr/rust_travis_cache.html
    cache:
      directories:
        - /home/travis/.cargo
    before_cache:
      - rm -rf /home/travis/.cargo/registry
    before_script:
    - cd zkvm
    - rustup component add rustfmt-preview
    script:
    - cargo fmt --all -- --check
    - cargo test
    - RUSTFLAGS="-C opt-level=0" cargo bench "DONOTMATCHANYBENCHMARK"
  - language: rust
    rust: nightly-2018-12-31
    # per https://levans.fr/rust_travis_cache.html
    cache:
      directories:
        - /home/travis/.cargo
    before_cache:
      - rm -rf /home/travis/.cargo/registry
    before_script:
    - cd spacesuit
    - rustup component add rustfmt-preview
    script:
    - cargo fmt --all -- --check
    - cargo test
    - RUSTFLAGS="-C opt-level=0" cargo bench "DONOTMATCHANYBENCHMARK"
  - language: rust
    rust: nightly-2018-12-31
    # per https://levans.fr/rust_travis_cache.html
    cache:
      directories:
        - /home/travis/.cargo
    before_cache:
      - rm -rf /home/travis/.cargo/registry
    before_script:
<<<<<<< HEAD
    - cd token
=======
    - cd keytree
>>>>>>> 3c7db010
    - rustup component add rustfmt-preview
    script:
    - cargo fmt --all -- --check
    - cargo test
<<<<<<< HEAD
    - RUSTFLAGS="-C opt-level=0" cargo bench "DONOTMATCHANYBENCHMARK"
 
=======
    - RUSTFLAGS="-C opt-level=0" cargo bench "DONOTMATCHANYBENCHMARK"
>>>>>>> 3c7db010
<|MERGE_RESOLUTION|>--- conflicted
+++ resolved
@@ -55,18 +55,24 @@
     before_cache:
       - rm -rf /home/travis/.cargo/registry
     before_script:
-<<<<<<< HEAD
-    - cd token
-=======
     - cd keytree
->>>>>>> 3c7db010
     - rustup component add rustfmt-preview
     script:
     - cargo fmt --all -- --check
     - cargo test
-<<<<<<< HEAD
     - RUSTFLAGS="-C opt-level=0" cargo bench "DONOTMATCHANYBENCHMARK"
- 
-=======
+  - language: rust
+    rust: nightly-2018-12-31
+    # per https://levans.fr/rust_travis_cache.html
+    cache:
+      directories:
+        - /home/travis/.cargo
+    before_cache:
+      - rm -rf /home/travis/.cargo/registry
+    before_script:
+    - cd token
+    - rustup component add rustfmt-preview
+    script:
+    - cargo fmt --all -- --check
+    - cargo test
     - RUSTFLAGS="-C opt-level=0" cargo bench "DONOTMATCHANYBENCHMARK"
->>>>>>> 3c7db010
