package slidechain

import (
	"bytes"
	"context"
	"database/sql"
	"encoding/hex"
	"fmt"
	"io/ioutil"
	"log"
	"net/http"
	"net/http/httptest"
	"net/url"
	"os"
	"reflect"
	"sync"
	"testing"
	"time"

	"github.com/bobg/multichan"
	"github.com/chain/txvm/crypto/ed25519"
	"github.com/chain/txvm/errors"
	"github.com/chain/txvm/protocol"
	"github.com/chain/txvm/protocol/bc"
	"github.com/chain/txvm/protocol/txbuilder"
	"github.com/chain/txvm/protocol/txbuilder/standard"
	"github.com/chain/txvm/protocol/txbuilder/txresult"
	"github.com/chain/txvm/protocol/txvm"
	"github.com/chain/txvm/protocol/txvm/txvmutil"
	"github.com/davecgh/go-spew/spew"
	"github.com/golang/protobuf/proto"
	"github.com/interstellar/slingshot/slidechain/stellar"
	"github.com/interstellar/slingshot/slidechain/store"
	"github.com/interstellar/starlight/worizon/xlm"
	_ "github.com/mattn/go-sqlite3"
	"github.com/stellar/go/clients/horizon"
	"github.com/stellar/go/keypair"
	"github.com/stellar/go/xdr"
)

func makeAsset(typ xdr.AssetType, code string, issuer string) xdr.Asset {
	var issuerAccountID xdr.AccountId
	issuerAccountID.SetAddress(issuer)
	byteArray := []byte(code)

	var asset xdr.Asset
	switch typ {
	case xdr.AssetTypeAssetTypeNative:
		asset, _ = xdr.NewAsset(typ, nil)
	case xdr.AssetTypeAssetTypeCreditAlphanum4:
		var codeArray [4]byte
		copy(codeArray[:], byteArray)
		asset, _ = xdr.NewAsset(typ, xdr.AssetAlphaNum4{AssetCode: codeArray, Issuer: issuerAccountID})
	case xdr.AssetTypeAssetTypeCreditAlphanum12:
		var codeArray [12]byte
		copy(codeArray[:], byteArray)
		asset, _ = xdr.NewAsset(typ, xdr.AssetAlphaNum12{AssetCode: codeArray, Issuer: issuerAccountID})
	}
	return asset
}

func TestServer(t *testing.T) {
	ctx, cancel := context.WithTimeout(context.Background(), 1*time.Minute)
	defer cancel()
	withTestServer(ctx, t, func(ctx context.Context, _ *sql.DB, _ *submitter, server *httptest.Server, _ *protocol.Chain) {
		resp, err := http.Get(server.URL + "/get")
		if err != nil {
			t.Fatalf("getting initial block from new server: %s", err)
		}
		defer resp.Body.Close()

		if resp.StatusCode/100 != 2 {
			t.Fatalf("status %d getting initial block from new server", resp.StatusCode)
		}

		b1bytes, err := ioutil.ReadAll(resp.Body)
		if err != nil {
			t.Fatalf("reading initial block from new server: %s", err)
		}
		b1 := new(bc.Block)
		err = b1.FromBytes(b1bytes)
		if err != nil {
			t.Fatalf("parsing initial block from new server: %s", err)
		}

		req, err := http.NewRequest("GET", server.URL+"/get?height=2", nil)
		if err != nil {
			t.Fatal(err)
		}

		shortCtx, cancel := context.WithTimeout(ctx, 3*time.Second)
		defer cancel()

		req = req.WithContext(shortCtx)
		_, err = server.Client().Do(req)
		if unwraperr(err) != context.DeadlineExceeded {
			fmt.Print(spew.Sdump(err))
			t.Fatalf("got error %v, want %s", err, context.DeadlineExceeded)
		}

		ch := make(chan *bc.Block)
		go func() {
			defer close(ch)

			req, err := http.NewRequest("GET", server.URL+"/get?height=2", nil)
			if err != nil {
				t.Logf("creating GET request: %s", err)
				return
			}

			shortCtx, cancel := context.WithTimeout(ctx, 10*time.Second)
			defer cancel()

			req = req.WithContext(shortCtx)

			resp, err := server.Client().Do(req)
			if err != nil {
				t.Log(err)
				return
			}
			defer resp.Body.Close()

			if resp.StatusCode/100 != 2 {
				t.Logf("status code %d from GET request", resp.StatusCode)
				return
			}

			b2bytes, err := ioutil.ReadAll(resp.Body)
			if err != nil {
				t.Logf("reading GET response body: %s", err)
				return
			}

			b2 := new(bc.Block)
			err = b2.FromBytes(b2bytes)
			if err != nil {
				t.Logf("deserializing block 2: %s", err)
				return
			}

			ch <- b2
		}()

		const prvHex = "87fc07bf5fa9707b4e3cf1f6344d8a4d405a17425918ca5372239ff9e349cbef7996118db4183b89177435e2e0cc21dcb36427e2b09f35a72eeed37fede470c8"
		prvBits, err := hex.DecodeString(prvHex)
		if err != nil {
			t.Fatal(err)
		}
		prv := ed25519.PrivateKey(prvBits)
		pub := prv.Public().(ed25519.PublicKey)

		tpl := txbuilder.NewTemplate(time.Now().Add(time.Minute), nil)
		tpl.AddIssuance(2, b1.Hash().Bytes(), nil, 1, [][]byte{prv}, nil, []ed25519.PublicKey{pub}, 10, nil, nil)
		assetID := standard.AssetID(2, 1, []ed25519.PublicKey{pub}, nil)
		tpl.AddOutput(1, []ed25519.PublicKey{pub}, 10, bc.NewHash(assetID), nil, nil)
		tpl.Sign(ctx, func(_ context.Context, msg []byte, keyID []byte, path [][]byte) ([]byte, error) {
			return ed25519.Sign(prv, msg), nil
		})
		tx, err := tpl.Tx()
		if err != nil {
			t.Fatal(err)
		}
		txbits, err := proto.Marshal(&tx.RawTx)
		if err != nil {
			t.Fatal(err)
		}
		resp, err = http.Post(server.URL+"/submit", "application/octet-stream", bytes.NewReader(txbits))
		if err != nil {
			t.Fatal(err)
		}
		if resp.StatusCode/100 != 2 {
			t.Fatalf("status code %d from POST /submit", resp.StatusCode)
		}

		b2 := <-ch
		if b2 == nil {
			t.Fatal("GET of block 2 failed")
		}

		if len(b2.Transactions) != 1 {
			t.Fatalf("got %d transactions in block 2, want 1", len(b2.Transactions))
		}

		if !reflect.DeepEqual(b2.Transactions[0], tx) {
			t.Fatal("tx mismatch")
		}
	})
}

var testRecipPubKey = mustDecodeHex("cca6ae12527fcb3f8d5648868a757ebb085a973b0fd518a5580a6ee29b72f8c1")

const importTestAccountID = "GDSBCQO34HWPGUGQSP3QBFEXVTSR2PW46UIGTHVWGWJGQKH3AFNHXHXN"

func TestImport(t *testing.T) {
	ctx, cancel := context.WithTimeout(context.Background(), 1*time.Minute)
	defer cancel()
	var importtests = []struct {
		assetType xdr.AssetType
		code      string
		issuer    string
	}{
		{xdr.AssetTypeAssetTypeNative, "", ""},
		{xdr.AssetTypeAssetTypeCreditAlphanum4, "USD", importTestAccountID},
		{xdr.AssetTypeAssetTypeCreditAlphanum12, "USDUSD", importTestAccountID},
	}
	for _, tt := range importtests {
		log.Printf("testing asset %s", tt.assetType)
		stellarAsset := makeAsset(tt.assetType, tt.code, tt.issuer)
		assetXDR, err := stellarAsset.MarshalBinary()
		if err != nil {
			t.Fatal(err)
		}

		withTestServer(ctx, t, func(ctx context.Context, db *sql.DB, s *submitter, server *httptest.Server, chain *protocol.Chain) {
			r := s.w.Reader()
			defer r.Dispose()

			c := &Custodian{
				imports:       sync.NewCond(new(sync.Mutex)),
				S:             s,
				DB:            db,
				privkey:       custodianPrv,
				InitBlockHash: chain.InitialBlockHash,
			}
			// Without a successful pre-peg-in TxVM tx, the initial input in the import tx will fail.
			log.Println("building and submitting pre-peg-in tx...")
			expMS := int64(bc.Millis(time.Now().Add(10 * time.Minute)))
			prepegTx, err := BuildPrepegTx(c.InitBlockHash.Bytes(), assetXDR, testRecipPubKey, 1, expMS)
			if err != nil {
				t.Fatal("could not build pre-peg-in tx")
			}
			_, err = c.S.submitTx(ctx, prepegTx)
			if err != nil {
				t.Fatal("could not submit pre-peg-in tx")
			}
			err = c.S.waitOnTx(ctx, prepegTx.ID, r)
			if err != nil {
				t.Fatal("unsuccessfully waited on pre-peg-in tx hitting txvm")
			}
			log.Println("pre-peg-in tx hit the txvm chain...")
			ready := make(chan struct{})
			go c.importFromPegIns(ctx, ready)
			<-ready
			nonceHash := UniqueNonceHash(c.InitBlockHash.Bytes(), expMS)
			_, err = db.Exec("INSERT INTO pegs (nonce_hash, amount, asset_xdr, recipient_pubkey, nonce_expms, stellar_tx) VALUES ($1, 1, $2, $3, $4, 1)", nonceHash[:], assetXDR, testRecipPubKey, expMS)
			if err != nil {
				t.Fatal(err)
			}
			c.imports.Broadcast()
			for {
				item, ok := r.Read(ctx)
				if !ok {
					t.Fatal("cannot read a block")
				}
				block := item.(*bc.Block)
				for _, tx := range block.Transactions {
					if isImportTx(tx, 1, assetXDR, testRecipPubKey) {
						t.Logf("found import tx %x", tx.Program)
						return
					}
				}
			}
		})
	}
}

func TestEndToEnd(t *testing.T) {
<<<<<<< HEAD
	ctx, cancel := context.WithTimeout(context.Background(), 5*time.Minute)
=======
	ctx, cancel := context.WithTimeout(context.Background(), 2*time.Minute)
>>>>>>> 5e37ee8c
	defer cancel()
	// TODO(debnil): Test non-native assets.
	var tests = []struct {
		inputAmount  xlm.Amount
		exportAmount xlm.Amount
	}{
		{5 * xlm.Lumen, 5 * xlm.Lumen},
		{5 * xlm.Lumen, 3 * xlm.Lumen},
	}
	withTestServer(ctx, t, func(ctx context.Context, db *sql.DB, s *submitter, sv *httptest.Server, ch *protocol.Chain) {
		hclient := &horizon.Client{
			URL:  "https://horizon-testnet.stellar.org",
			HTTP: new(http.Client),
		}
		root, err := hclient.Root()
		if err != nil {
			t.Fatalf("error getting horizon client root: %s", err)
		}
		accountID, seed, err := custodianAccount(ctx, db, hclient)
		if err != nil {
			t.Fatalf("error creating custodian account: %s", err)
		}
		c := &Custodian{
			seed:          seed,
			AccountID:     *accountID,
			S:             s,
			DB:            db,
			hclient:       hclient,
			InitBlockHash: ch.InitialBlockHash,
			imports:       sync.NewCond(new(sync.Mutex)),
			exports:       sync.NewCond(new(sync.Mutex)),
			network:       root.NetworkPassphrase,
			privkey:       custodianPrv,
		}
		c.launch(ctx)

<<<<<<< HEAD
		// Prepare Stellar account to peg-in funds and txvm account to receive funds.
		// TODO(debnil): Test different input and export amounts. Currently, a table-
		// driven test is resulting in the database closed error.
		// TODO(debnil): Test non-native asset types.
		inputAmount := 5 * xlm.Lumen
		exportAmount := 5 * xlm.Lumen
=======
>>>>>>> 5e37ee8c
		exporterPub, exporterPrv, err := ed25519.GenerateKey(nil)
		if err != nil {
			t.Fatalf("error generating txvm recipient keypair: %s", err)
		}
		var exporterSeed [32]byte
		copy(exporterSeed[:], exporterPrv)
		exporter, err := keypair.FromRawSeed(exporterSeed)
		err = stellar.FundAccount(exporter.Address())
		if err != nil {
			t.Fatalf("error funding account %s: %s", exporter.Address(), err)
		}

		var exporterPubKeyBytes [32]byte
		copy(exporterPubKeyBytes[:], exporterPub)

		native := xdr.Asset{
			Type: xdr.AssetTypeAssetTypeNative,
		}
		nativeAssetBytes, err := native.MarshalBinary()
		if err != nil {
			t.Fatalf("error marshaling native asset to xdr: %s", err)
		}
<<<<<<< HEAD
		expMS := int64(bc.Millis(time.Now().Add(10 * time.Minute)))
		// Build, submit, and wait on pre-peg-in TxVM tx.
		prepegTx, err := BuildPrepegTx(c.InitBlockHash.Bytes(), nativeAssetBytes, exporterPubKeyBytes[:], int64(inputAmount), expMS)
		if err != nil {
			t.Fatal("could not build pre-peg-in tx")
		}
		r, err := c.S.submitTx(ctx, prepegTx)
		if err != nil {
			t.Fatal("could not submit pre-peg-in tx")
		}
		err = c.S.waitOnTx(ctx, prepegTx.ID, r)
		if err != nil {
			t.Fatal("unsuccessfully waited on pre-peg-in tx hitting txvm")
		}
		uniqueNonceHash := UniqueNonceHash(c.InitBlockHash.Bytes(), expMS)
		err = c.insertPegIn(ctx, uniqueNonceHash[:], exporterPubKeyBytes[:], expMS)
		if err != nil {
			t.Fatal("could not record peg")
		}

		// Build transaction to peg-in funds.
		pegInTx, err := stellar.BuildPegInTx(exporter.Address(), uniqueNonceHash, inputAmount.HorizonString(), "", "", c.AccountID.Address(), hclient)
		if err != nil {
			t.Fatalf("error building peg-in tx: %s", err)
		}
		succ, err := stellar.SignAndSubmitTx(hclient, pegInTx, exporter.Seed())
		if err != nil {
			t.Fatalf("error signing and submitting tx: %s", err)
		}
		t.Logf("successfully submitted peg-in tx: id %s, ledger %d", succ.Hash, succ.Ledger)

		// Check to verify import.
		var anchor []byte
		found := false
		for {
			item, ok := r.Read(ctx)
			if !ok {
				t.Fatal("cannot read a block")
			}
			block := item.(*bc.Block)
			for _, tx := range block.Transactions {
				if isImportTx(tx, int64(inputAmount), nativeAssetBytes, exporterPub) {
					t.Logf("found import tx %x", tx.Program)
					found = true
					txresult := txresult.New(tx)
					anchor = txresult.Outputs[0].Value.Anchor
					break
				}
=======

		for _, tt := range tests {
			// Prepare Stellar account to peg-in funds and txvm account to receive funds.
			inputAmount := tt.inputAmount
			exportAmount := tt.exportAmount
			expMS := int64(bc.Millis(time.Now().Add(10 * time.Minute)))
			// Build, submit, and wait on pre-peg-in TxVM tx.
			prepegTx, err := BuildPrepegTx(c.InitBlockHash.Bytes(), nativeAssetBytes, exporterPubKeyBytes[:], int64(inputAmount), expMS)
			if err != nil {
				t.Fatal("could not build pre-peg-in tx")
			}
			r, err := c.S.submitTx(ctx, prepegTx)
			if err != nil {
				t.Fatal("could not submit pre-peg-in tx")
>>>>>>> 5e37ee8c
			}
			err = c.S.waitOnTx(ctx, prepegTx.ID, r)
			if err != nil {
				t.Fatal("unsuccessfully waited on pre-peg-in tx hitting txvm")
			}
<<<<<<< HEAD
		}
		t.Log("submitting pre-export tx...")
		tempAddr, seqnum, err := SubmitPreExportTx(hclient, exporter, c.AccountID.Address(), native, int64(exportAmount))
		if err != nil {
			t.Fatalf("pre-submit tx error: %s", err)
		}
		t.Log("building export tx...")
		exportTx, err := BuildExportTx(ctx, native, int64(exportAmount), int64(inputAmount), tempAddr, anchor, exporterPrv, seqnum)
		if err != nil {
			t.Fatalf("error building retirement tx %s", err)
		}
		txbits, err := proto.Marshal(&exportTx.RawTx)
		if err != nil {
			t.Fatal(err)
		}
		resp, err := http.Post(sv.URL+"/submit", "application/octet-stream", bytes.NewReader(txbits))
		if err != nil {
			t.Fatal(err)
		}
		if resp.StatusCode/100 != 2 {
			t.Fatalf("status code %d from POST /submit", resp.StatusCode)
		}
		t.Log("checking for retirement tx on txvm...")

		retireAnchor1 := txvm.VMHash("Split2", anchor)
		retireAnchor := txvm.VMHash("Split1", retireAnchor1[:])
		found = false
		for {
			item, ok := r.Read(ctx)
			if !ok {
				t.Fatal("cannot read a block")
			}
			block := item.(*bc.Block)
			for _, tx := range block.Transactions {
				// Look for export transaction.
				if isExportTx(tx, native, int64(exportAmount), tempAddr, exporter.Address(), int64(seqnum), retireAnchor[:], exporterPubKeyBytes[:]) {
					t.Logf("found export tx %x", tx.Program)
					found = true
					break
				}
=======
			uniqueNonceHash := UniqueNonceHash(c.InitBlockHash.Bytes(), expMS)
			err = c.insertPegIn(ctx, uniqueNonceHash[:], exporterPubKeyBytes[:], expMS)
			if err != nil {
				t.Fatal("could not record peg")
			}

			// Build transaction to peg-in funds.
			pegInTx, err := stellar.BuildPegInTx(exporter.Address(), uniqueNonceHash, inputAmount.HorizonString(), "", "", c.AccountID.Address(), hclient)
			if err != nil {
				t.Fatalf("error building peg-in tx: %s", err)
>>>>>>> 5e37ee8c
			}
			succ, err := stellar.SignAndSubmitTx(hclient, pegInTx, exporter.Seed())
			if err != nil {
				t.Fatalf("error signing and submitting tx: %s", err)
			}
<<<<<<< HEAD
		}

		t.Log("checking for successful retirement...")
		// Check for successful retirement.
		retire := make(chan struct{})
		go func() {
			var cur horizon.Cursor
			err := c.hclient.StreamTransactions(ctx, exporter.Address(), &cur, func(tx horizon.Transaction) {
				t.Logf("received tx: %s", tx.EnvelopeXdr)
				var env xdr.TransactionEnvelope
				err := xdr.SafeUnmarshalBase64(tx.EnvelopeXdr, &env)
				if err != nil {
					t.Fatal(err)
				}
				if env.Tx.SourceAccount.Address() != tempAddr {
					t.Log("source accounts don't match, skipping...")
					return
				}
				defer close(retire)
				if len(env.Tx.Operations) != 2 {
					t.Fatalf("too many operations got %d, want 2", len(env.Tx.Operations))
				}
				op := env.Tx.Operations[0]
				if op.Body.Type != xdr.OperationTypeAccountMerge {
					t.Fatalf("wrong operation type: got %s, want %s", op.Body.Type, xdr.OperationTypeAccountMerge)
				}
				if op.Body.Destination.Address() != exporter.Address() {
					t.Fatalf("wrong account merge destination: got %s, want %s", op.Body.Destination.Address(), exporter.Address())
				}
				op = env.Tx.Operations[1]
				if op.Body.Type != xdr.OperationTypePayment {
					t.Fatalf("wrong operation type: got %s, want %s", op.Body.Type, xdr.OperationTypePayment)
				}
				paymentOp := op.Body.PaymentOp
				if paymentOp.Destination.Address() != exporter.Address() {
					t.Fatalf("incorrect payment destination got %s, want %s", paymentOp.Destination.Address(), exporter.Address())
				}
				if paymentOp.Amount != xdr.Int64(exportAmount) {
					t.Fatalf("got incorrect payment amount %d, want %d", paymentOp.Amount, exportAmount)
=======
			t.Logf("successfully submitted peg-in tx: id %s, ledger %d", succ.Hash, succ.Ledger)

			// Check to verify import.
			var anchor []byte
			found := false
			for {
				item, ok := r.Read(ctx)
				if !ok {
					t.Fatal("cannot read a block")
				}
				block := item.(*bc.Block)
				for _, tx := range block.Transactions {
					if isImportTx(tx, int64(inputAmount), nativeAssetBytes, exporterPub) {
						t.Logf("found import tx %x", tx.Program)
						found = true
						txresult := txresult.New(tx)
						anchor = txresult.Outputs[0].Value.Anchor
						break
					}
>>>>>>> 5e37ee8c
				}
				if found == true {
					break
				}
			}
			t.Log("submitting pre-export tx...")
			temp, seqnum, err := SubmitPreExportTx(hclient, exporter, c.AccountID.Address(), native, int64(exportAmount))
			if err != nil {
				t.Fatalf("pre-submit tx error: %s", err)
			}
			t.Log("building export tx...")
			exportTx, err := BuildExportTx(ctx, native, int64(exportAmount), int64(inputAmount), temp, anchor, exporterPrv, seqnum)
			if err != nil {
				t.Fatalf("error building retirement tx %s", err)
			}
			txbits, err := proto.Marshal(&exportTx.RawTx)
			if err != nil {
				t.Fatal(err)
			}

			// Submit the transaction and block until it's included in the txvm chain (or returns an error).
			t.Log("submitting and waiting on export tx on txvm...")
			req, err := http.NewRequest("POST", sv.URL+"/submit?wait=1", bytes.NewReader(txbits))
			if err != nil {
				log.Fatalf("error building request for latest block: %s", err)
			}
			req = req.WithContext(ctx)
			client := http.DefaultClient
			resp, err := client.Do(req)
			if err != nil {
				t.Fatal(err)
			}
			defer resp.Body.Close()
			if resp.StatusCode/100 != 2 {
				t.Fatalf("status code %d from POST /submit?wait=1", resp.StatusCode)
			}

			// Check for successful retirement.
			t.Log("checking for successful retirement...")
			retire := make(chan struct{})
			go func() {
				var cur horizon.Cursor
				err := c.hclient.StreamTransactions(ctx, exporter.Address(), &cur, func(tx horizon.Transaction) {
					t.Logf("received tx: %s", tx.EnvelopeXdr)
					var env xdr.TransactionEnvelope
					err := xdr.SafeUnmarshalBase64(tx.EnvelopeXdr, &env)
					if err != nil {
						t.Fatal(err)
					}
					if env.Tx.SourceAccount.Address() != temp {
						t.Log("source accounts don't match, skipping...")
						return
					}
					defer close(retire)
					if len(env.Tx.Operations) != 2 {
						t.Fatalf("too many operations got %d, want 2", len(env.Tx.Operations))
					}
					op := env.Tx.Operations[0]
					if op.Body.Type != xdr.OperationTypeAccountMerge {
						t.Fatalf("wrong operation type: got %s, want %s", op.Body.Type, xdr.OperationTypeAccountMerge)
					}
					if op.Body.Destination.Address() != exporter.Address() {
						t.Fatalf("wrong account merge destination: got %s, want %s", op.Body.Destination.Address(), exporter.Address())
					}
					op = env.Tx.Operations[1]
					if op.Body.Type != xdr.OperationTypePayment {
						t.Fatalf("wrong operation type: got %s, want %s", op.Body.Type, xdr.OperationTypePayment)
					}
					paymentOp := op.Body.PaymentOp
					if paymentOp.Destination.Address() != exporter.Address() {
						t.Fatalf("incorrect payment destination got %s, want %s", paymentOp.Destination.Address(), exporter.Address())
					}
					if paymentOp.Amount != xdr.Int64(exportAmount) {
						t.Fatalf("got incorrect payment amount %d, want %d", paymentOp.Amount, exportAmount)
					}
					if paymentOp.Asset.Type != xdr.AssetTypeAssetTypeNative {
						t.Fatalf("got incorrect payment asset %s, want lumens", paymentOp.Asset.String())
					}
				})
				if err != nil {
					t.Fatalf("error streaming from Horizon: %s", err)
				}
			}()

			select {
			case <-ctx.Done():
				t.Fatal("context timed out: no peg-out tx seen")
			case <-retire:
			}
		}

		// Check for successful post-peg-out txvm tx.
		found = false
		for {
			item, ok := r.Read(ctx)
			if !ok {
				t.Fatal("cannot read a block")
			}
			block := item.(*bc.Block)
			for _, tx := range block.Transactions {
				if isPostPegOutTx(tx, native, int64(exportAmount), tempAddr, exporter.Address(), int64(seqnum), retireAnchor[:], exporterPubKeyBytes[:]) {
					t.Logf("found post-peg-out tx %x", tx.Program)
					found = true
					break
				}
			}
			if found == true {
				break
			}
		}
	})
}

// Expected log is:
//   {"I", ...}
//   {"A", contextID, amount, assetID, anchor}
//   {"L", ...}
//   {"O", caller, outputID}
//   {"F", ...}
func isImportTx(tx *bc.Tx, amount int64, assetXDR []byte, recipPubKey ed25519.PublicKey) bool {
	if len(tx.Log) != 5 {
		return false
	}
	if tx.Log[0][0].(txvm.Bytes)[0] != txvm.InputCode {
		return false
	}
	if tx.Log[1][0].(txvm.Bytes)[0] != txvm.IssueCode {
		return false
	}
	if int64(tx.Log[1][2].(txvm.Int)) != amount {
		return false
	}
	wantAssetID := txvm.AssetID(importIssuanceSeed[:], assetXDR)
	if !bytes.Equal(wantAssetID[:], tx.Log[1][3].(txvm.Bytes)) {
		return false
	}
	issueAnchor := tx.Log[1][4].(txvm.Bytes)
	splitAnchor := txvm.VMHash("Split1", issueAnchor) // the anchor of the issued value after a zeroval is split off of it
	if tx.Log[2][0].(txvm.Bytes)[0] != txvm.LogCode {
		return false
	}
	if tx.Log[3][0].(txvm.Bytes)[0] != txvm.OutputCode {
		return false
	}

	b := new(txvmutil.Builder)
	standard.Snapshot(b, 1, []ed25519.PublicKey{recipPubKey}, amount, bc.NewHash(wantAssetID), splitAnchor[:], standard.PayToMultisigSeed1[:])
	snapshotBytes := b.Build()
	wantOutputID := txvm.VMHash("SnapshotID", snapshotBytes)
	if !bytes.Equal(wantOutputID[:], tx.Log[3][2].(txvm.Bytes)) {
		return false
	}
	// No need to test tx.Log[4], it has to be a finalize entry.
	return true
}

<<<<<<< HEAD
// isExportTx returns whether or not a txvm transaction matches the slidechain export tx format.
//
// Expected log is:
// If input and export amounts are equal,
// {"I", ...}
// {"L", ...}
// {"O", caller, outputid}
// {"F", ...}
//
// Else,
// {"I", ...}
// {"L", ..., refdata}
// {"L", ...}
// {"O", ...}
// {"O", caller, outputid}
// {"F", ...}
func isExportTx(tx *bc.Tx, asset xdr.Asset, exportAmt int64, tempAddr, exporter string, seqnum int64, anchor, pubkey []byte) bool {
	if len(tx.Log) != 4 && len(tx.Log) != 6 {
		return false
	}
	if tx.Log[0][0].(txvm.Bytes)[0] != txvm.InputCode {
		return false
	}
	if tx.Log[1][0].(txvm.Bytes)[0] != txvm.LogCode {
		return false
	}
	lastIndex := len(tx.Log) - 1
	if tx.Log[lastIndex-1][0].(txvm.Bytes)[0] != txvm.OutputCode {
		return false
	}
	if tx.Log[lastIndex][0].(txvm.Bytes)[0] != txvm.FinalizeCode {
		return false
	}
	assetXDR, err := xdr.MarshalBase64(asset)
	if err != nil {
		return false
	}
	ref := pegOut{
		AssetXDR: assetXDR,
		TempAddr: tempAddr,
		Seqnum:   seqnum,
		Exporter: exporter,
		Amount:   exportAmt,
		Anchor:   anchor,
		Pubkey:   pubkey,
	}
	refdata, err := json.Marshal(ref)
	if !bytes.Equal(refdata, tx.Log[1][2].(txvm.Bytes)) {
		return false
	}
	return true
}

// isPostPegOutTx returns whether or not a txvm transaction matches the slidechain post-export tx format.
//
// Expected log is
// {"I", ...}
// {"X", ...}
// {"L", ...}
// {"N", ...}
// {"R", ...}
// {"F", ...}
func isPostPegOutTx(tx *bc.Tx, asset xdr.Asset, amount int64, tempAddr, exporter string, seqnum int64, anchor, pubkey []byte) bool {
	if len(tx.Log) != 6 {
		return false
	}
	if tx.Log[0][0].(txvm.Bytes)[0] != txvm.InputCode {
		return false
	}
	if tx.Log[1][0].(txvm.Bytes)[0] != txvm.RetireCode {
		return false
	}
	if tx.Log[2][0].(txvm.Bytes)[0] != txvm.LogCode {
		return false
	}
	if tx.Log[3][0].(txvm.Bytes)[0] != txvm.NonceCode {
		return false
	}
	if tx.Log[4][0].(txvm.Bytes)[0] != txvm.TimerangeCode {
		return false
	}
	if tx.Log[5][0].(txvm.Bytes)[0] != txvm.FinalizeCode {
		return false
	}
	assetXDR, err := xdr.MarshalBase64(asset)
	if err != nil {
		return false
	}
	ref := pegOut{
		AssetXDR: assetXDR,
		TempAddr: tempAddr,
		Seqnum:   seqnum,
		Exporter: exporter,
		Amount:   amount,
		Anchor:   anchor,
		Pubkey:   pubkey,
	}
	refdata, err := json.Marshal(ref)
	if !bytes.Equal(refdata, tx.Log[2][2].(txvm.Bytes)) {
		return false
	}
	return true
}

=======
>>>>>>> 5e37ee8c
func withTestServer(ctx context.Context, t *testing.T, fn func(context.Context, *sql.DB, *submitter, *httptest.Server, *protocol.Chain)) {
	ctx, cancel := context.WithCancel(ctx)
	defer cancel()

	f, err := ioutil.TempFile("", "txvmbcd")
	if err != nil {
		t.Fatal(err)
	}
	tmpfile := f.Name()
	f.Close()
	defer os.Remove(tmpfile)

	db, err := sql.Open("sqlite3", tmpfile)
	if err != nil {
		t.Fatal(err)
	}
	defer db.Close()
	err = setSchema(db)
	if err != nil {
		t.Fatal(err)
	}

	heights := make(chan uint64)
	bs, err := store.New(db, heights)
	if err != nil {
		t.Fatal(err)
	}

	initialBlock, err := bs.GetBlock(ctx, 1)
	if err != nil {
		t.Fatal(err)
	}

	chain, err := protocol.NewChain(ctx, initialBlock, bs, heights)
	if err != nil {
		t.Fatal(err)
	}

	w := multichan.New((*bc.Block)(nil))
	s := &submitter{
		w:            w,
		chain:        chain,
		initialBlock: initialBlock,
	}

	mux := http.NewServeMux()
	mux.HandleFunc("/get", s.Get)
	mux.Handle("/submit", s)
	server := httptest.NewServer(mux)
	defer server.Close()

	fn(ctx, db, s, server, chain)
}

func unwraperr(err error) error {
	err = errors.Root(err)
	if err, ok := err.(*url.Error); ok {
		return unwraperr(err.Err)
	}
	return err
}<|MERGE_RESOLUTION|>--- conflicted
+++ resolved
@@ -5,6 +5,7 @@
 	"context"
 	"database/sql"
 	"encoding/hex"
+	"encoding/json"
 	"fmt"
 	"io/ioutil"
 	"log"
@@ -265,11 +266,7 @@
 }
 
 func TestEndToEnd(t *testing.T) {
-<<<<<<< HEAD
-	ctx, cancel := context.WithTimeout(context.Background(), 5*time.Minute)
-=======
 	ctx, cancel := context.WithTimeout(context.Background(), 2*time.Minute)
->>>>>>> 5e37ee8c
 	defer cancel()
 	// TODO(debnil): Test non-native assets.
 	var tests = []struct {
@@ -306,15 +303,6 @@
 		}
 		c.launch(ctx)
 
-<<<<<<< HEAD
-		// Prepare Stellar account to peg-in funds and txvm account to receive funds.
-		// TODO(debnil): Test different input and export amounts. Currently, a table-
-		// driven test is resulting in the database closed error.
-		// TODO(debnil): Test non-native asset types.
-		inputAmount := 5 * xlm.Lumen
-		exportAmount := 5 * xlm.Lumen
-=======
->>>>>>> 5e37ee8c
 		exporterPub, exporterPrv, err := ed25519.GenerateKey(nil)
 		if err != nil {
 			t.Fatalf("error generating txvm recipient keypair: %s", err)
@@ -337,56 +325,6 @@
 		if err != nil {
 			t.Fatalf("error marshaling native asset to xdr: %s", err)
 		}
-<<<<<<< HEAD
-		expMS := int64(bc.Millis(time.Now().Add(10 * time.Minute)))
-		// Build, submit, and wait on pre-peg-in TxVM tx.
-		prepegTx, err := BuildPrepegTx(c.InitBlockHash.Bytes(), nativeAssetBytes, exporterPubKeyBytes[:], int64(inputAmount), expMS)
-		if err != nil {
-			t.Fatal("could not build pre-peg-in tx")
-		}
-		r, err := c.S.submitTx(ctx, prepegTx)
-		if err != nil {
-			t.Fatal("could not submit pre-peg-in tx")
-		}
-		err = c.S.waitOnTx(ctx, prepegTx.ID, r)
-		if err != nil {
-			t.Fatal("unsuccessfully waited on pre-peg-in tx hitting txvm")
-		}
-		uniqueNonceHash := UniqueNonceHash(c.InitBlockHash.Bytes(), expMS)
-		err = c.insertPegIn(ctx, uniqueNonceHash[:], exporterPubKeyBytes[:], expMS)
-		if err != nil {
-			t.Fatal("could not record peg")
-		}
-
-		// Build transaction to peg-in funds.
-		pegInTx, err := stellar.BuildPegInTx(exporter.Address(), uniqueNonceHash, inputAmount.HorizonString(), "", "", c.AccountID.Address(), hclient)
-		if err != nil {
-			t.Fatalf("error building peg-in tx: %s", err)
-		}
-		succ, err := stellar.SignAndSubmitTx(hclient, pegInTx, exporter.Seed())
-		if err != nil {
-			t.Fatalf("error signing and submitting tx: %s", err)
-		}
-		t.Logf("successfully submitted peg-in tx: id %s, ledger %d", succ.Hash, succ.Ledger)
-
-		// Check to verify import.
-		var anchor []byte
-		found := false
-		for {
-			item, ok := r.Read(ctx)
-			if !ok {
-				t.Fatal("cannot read a block")
-			}
-			block := item.(*bc.Block)
-			for _, tx := range block.Transactions {
-				if isImportTx(tx, int64(inputAmount), nativeAssetBytes, exporterPub) {
-					t.Logf("found import tx %x", tx.Program)
-					found = true
-					txresult := txresult.New(tx)
-					anchor = txresult.Outputs[0].Value.Anchor
-					break
-				}
-=======
 
 		for _, tt := range tests {
 			// Prepare Stellar account to peg-in funds and txvm account to receive funds.
@@ -401,54 +339,11 @@
 			r, err := c.S.submitTx(ctx, prepegTx)
 			if err != nil {
 				t.Fatal("could not submit pre-peg-in tx")
->>>>>>> 5e37ee8c
 			}
 			err = c.S.waitOnTx(ctx, prepegTx.ID, r)
 			if err != nil {
 				t.Fatal("unsuccessfully waited on pre-peg-in tx hitting txvm")
 			}
-<<<<<<< HEAD
-		}
-		t.Log("submitting pre-export tx...")
-		tempAddr, seqnum, err := SubmitPreExportTx(hclient, exporter, c.AccountID.Address(), native, int64(exportAmount))
-		if err != nil {
-			t.Fatalf("pre-submit tx error: %s", err)
-		}
-		t.Log("building export tx...")
-		exportTx, err := BuildExportTx(ctx, native, int64(exportAmount), int64(inputAmount), tempAddr, anchor, exporterPrv, seqnum)
-		if err != nil {
-			t.Fatalf("error building retirement tx %s", err)
-		}
-		txbits, err := proto.Marshal(&exportTx.RawTx)
-		if err != nil {
-			t.Fatal(err)
-		}
-		resp, err := http.Post(sv.URL+"/submit", "application/octet-stream", bytes.NewReader(txbits))
-		if err != nil {
-			t.Fatal(err)
-		}
-		if resp.StatusCode/100 != 2 {
-			t.Fatalf("status code %d from POST /submit", resp.StatusCode)
-		}
-		t.Log("checking for retirement tx on txvm...")
-
-		retireAnchor1 := txvm.VMHash("Split2", anchor)
-		retireAnchor := txvm.VMHash("Split1", retireAnchor1[:])
-		found = false
-		for {
-			item, ok := r.Read(ctx)
-			if !ok {
-				t.Fatal("cannot read a block")
-			}
-			block := item.(*bc.Block)
-			for _, tx := range block.Transactions {
-				// Look for export transaction.
-				if isExportTx(tx, native, int64(exportAmount), tempAddr, exporter.Address(), int64(seqnum), retireAnchor[:], exporterPubKeyBytes[:]) {
-					t.Logf("found export tx %x", tx.Program)
-					found = true
-					break
-				}
-=======
 			uniqueNonceHash := UniqueNonceHash(c.InitBlockHash.Bytes(), expMS)
 			err = c.insertPegIn(ctx, uniqueNonceHash[:], exporterPubKeyBytes[:], expMS)
 			if err != nil {
@@ -459,53 +354,11 @@
 			pegInTx, err := stellar.BuildPegInTx(exporter.Address(), uniqueNonceHash, inputAmount.HorizonString(), "", "", c.AccountID.Address(), hclient)
 			if err != nil {
 				t.Fatalf("error building peg-in tx: %s", err)
->>>>>>> 5e37ee8c
 			}
 			succ, err := stellar.SignAndSubmitTx(hclient, pegInTx, exporter.Seed())
 			if err != nil {
 				t.Fatalf("error signing and submitting tx: %s", err)
 			}
-<<<<<<< HEAD
-		}
-
-		t.Log("checking for successful retirement...")
-		// Check for successful retirement.
-		retire := make(chan struct{})
-		go func() {
-			var cur horizon.Cursor
-			err := c.hclient.StreamTransactions(ctx, exporter.Address(), &cur, func(tx horizon.Transaction) {
-				t.Logf("received tx: %s", tx.EnvelopeXdr)
-				var env xdr.TransactionEnvelope
-				err := xdr.SafeUnmarshalBase64(tx.EnvelopeXdr, &env)
-				if err != nil {
-					t.Fatal(err)
-				}
-				if env.Tx.SourceAccount.Address() != tempAddr {
-					t.Log("source accounts don't match, skipping...")
-					return
-				}
-				defer close(retire)
-				if len(env.Tx.Operations) != 2 {
-					t.Fatalf("too many operations got %d, want 2", len(env.Tx.Operations))
-				}
-				op := env.Tx.Operations[0]
-				if op.Body.Type != xdr.OperationTypeAccountMerge {
-					t.Fatalf("wrong operation type: got %s, want %s", op.Body.Type, xdr.OperationTypeAccountMerge)
-				}
-				if op.Body.Destination.Address() != exporter.Address() {
-					t.Fatalf("wrong account merge destination: got %s, want %s", op.Body.Destination.Address(), exporter.Address())
-				}
-				op = env.Tx.Operations[1]
-				if op.Body.Type != xdr.OperationTypePayment {
-					t.Fatalf("wrong operation type: got %s, want %s", op.Body.Type, xdr.OperationTypePayment)
-				}
-				paymentOp := op.Body.PaymentOp
-				if paymentOp.Destination.Address() != exporter.Address() {
-					t.Fatalf("incorrect payment destination got %s, want %s", paymentOp.Destination.Address(), exporter.Address())
-				}
-				if paymentOp.Amount != xdr.Int64(exportAmount) {
-					t.Fatalf("got incorrect payment amount %d, want %d", paymentOp.Amount, exportAmount)
-=======
 			t.Logf("successfully submitted peg-in tx: id %s, ledger %d", succ.Hash, succ.Ledger)
 
 			// Check to verify import.
@@ -525,7 +378,6 @@
 						anchor = txresult.Outputs[0].Value.Anchor
 						break
 					}
->>>>>>> 5e37ee8c
 				}
 				if found == true {
 					break
@@ -682,60 +534,6 @@
 	return true
 }
 
-<<<<<<< HEAD
-// isExportTx returns whether or not a txvm transaction matches the slidechain export tx format.
-//
-// Expected log is:
-// If input and export amounts are equal,
-// {"I", ...}
-// {"L", ...}
-// {"O", caller, outputid}
-// {"F", ...}
-//
-// Else,
-// {"I", ...}
-// {"L", ..., refdata}
-// {"L", ...}
-// {"O", ...}
-// {"O", caller, outputid}
-// {"F", ...}
-func isExportTx(tx *bc.Tx, asset xdr.Asset, exportAmt int64, tempAddr, exporter string, seqnum int64, anchor, pubkey []byte) bool {
-	if len(tx.Log) != 4 && len(tx.Log) != 6 {
-		return false
-	}
-	if tx.Log[0][0].(txvm.Bytes)[0] != txvm.InputCode {
-		return false
-	}
-	if tx.Log[1][0].(txvm.Bytes)[0] != txvm.LogCode {
-		return false
-	}
-	lastIndex := len(tx.Log) - 1
-	if tx.Log[lastIndex-1][0].(txvm.Bytes)[0] != txvm.OutputCode {
-		return false
-	}
-	if tx.Log[lastIndex][0].(txvm.Bytes)[0] != txvm.FinalizeCode {
-		return false
-	}
-	assetXDR, err := xdr.MarshalBase64(asset)
-	if err != nil {
-		return false
-	}
-	ref := pegOut{
-		AssetXDR: assetXDR,
-		TempAddr: tempAddr,
-		Seqnum:   seqnum,
-		Exporter: exporter,
-		Amount:   exportAmt,
-		Anchor:   anchor,
-		Pubkey:   pubkey,
-	}
-	refdata, err := json.Marshal(ref)
-	if !bytes.Equal(refdata, tx.Log[1][2].(txvm.Bytes)) {
-		return false
-	}
-	return true
-}
-
 // isPostPegOutTx returns whether or not a txvm transaction matches the slidechain post-export tx format.
 //
 // Expected log is
@@ -787,8 +585,6 @@
 	return true
 }
 
-=======
->>>>>>> 5e37ee8c
 func withTestServer(ctx context.Context, t *testing.T, fn func(context.Context, *sql.DB, *submitter, *httptest.Server, *protocol.Chain)) {
 	ctx, cancel := context.WithCancel(ctx)
 	defer cancel()
