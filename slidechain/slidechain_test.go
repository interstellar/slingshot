--- conflicted
+++ resolved
@@ -349,22 +349,11 @@
 			if err != nil {
 				t.Fatal("could not record peg")
 			}
-<<<<<<< HEAD
 
 			// Build transaction to peg-in funds.
 			pegInTx, err := stellar.BuildPegInTx(exporter.Address(), uniqueNonceHash, inputAmount.HorizonString(), "", "", c.AccountID.Address(), hclient)
 			if err != nil {
 				t.Fatalf("error building peg-in tx: %s", err)
-=======
-			block := item.(*bc.Block)
-			for _, tx := range block.Transactions {
-				// Look for export transaction.
-				if isExportTx(tx, native, int64(amount), tempAddr, exporter.Address(), int64(seqnum)) {
-					t.Logf("found export tx %x", tx.Program)
-					found = true
-					break
-				}
->>>>>>> 3e07c764
 			}
 			succ, err := stellar.SignAndSubmitTx(hclient, pegInTx, exporter.Seed())
 			if err != nil {
@@ -426,7 +415,7 @@
 				block := item.(*bc.Block)
 				for _, tx := range block.Transactions {
 					// Look for export transaction.
-					if IsExportTx(tx, native, int64(exportAmount), temp, exporter.Address(), int64(seqnum)) {
+					if isExportTx(tx, native, int64(exportAmount), temp, exporter.Address(), int64(seqnum)) {
 						t.Logf("found export tx %x", tx.Program)
 						log.Printf("found export tx %x", tx.Program)
 						found = true
