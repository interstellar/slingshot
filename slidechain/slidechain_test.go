--- conflicted
+++ resolved
@@ -377,20 +377,12 @@
 			}
 		}
 		t.Log("submitting pre-export tx...")
-<<<<<<< HEAD
 		tempAddr, seqnum, err := SubmitPreExportTx(hclient, exporter, c.AccountID.Address(), native, int64(exportAmount))
-=======
-		tempAddr, seqnum, err := SubmitPreExportTx(hclient, exporter, c.AccountID.Address(), native, int64(amount))
->>>>>>> 3e07c764
 		if err != nil {
 			t.Fatalf("pre-submit tx error: %s", err)
 		}
 		t.Log("building export tx...")
-<<<<<<< HEAD
 		exportTx, err := BuildExportTx(ctx, native, int64(exportAmount), int64(inputAmount), tempAddr, anchor, exporterPrv, seqnum)
-=======
-		exportTx, err := BuildExportTx(ctx, native, int64(amount), int64(amount), tempAddr, anchor, exporterPrv, seqnum)
->>>>>>> 3e07c764
 		if err != nil {
 			t.Fatalf("error building retirement tx %s", err)
 		}
@@ -418,11 +410,7 @@
 			block := item.(*bc.Block)
 			for _, tx := range block.Transactions {
 				// Look for export transaction.
-<<<<<<< HEAD
 				if isExportTx(tx, native, int64(exportAmount), tempAddr, exporter.Address(), int64(seqnum), retireAnchor[:], exporterPubKeyBytes[:]) {
-=======
-				if isExportTx(tx, native, int64(amount), tempAddr, exporter.Address(), int64(seqnum)) {
->>>>>>> 3e07c764
 					t.Logf("found export tx %x", tx.Program)
 					found = true
 					break
@@ -551,7 +539,6 @@
 	return true
 }
 
-<<<<<<< HEAD
 // isExportTx returns whether or not a txvm transaction matches the slidechain export tx format.
 //
 // Expected log is:
@@ -570,33 +557,6 @@
 // {"F", ...}
 func isExportTx(tx *bc.Tx, asset xdr.Asset, exportAmt int64, tempAddr, exporter string, seqnum int64, anchor, pubkey []byte) bool {
 	if len(tx.Log) != 4 && len(tx.Log) != 6 {
-=======
-// Expected log is:
-// For an export that fully consumes the input:
-// {"I", ...}
-// {"L", ...}
-// {"X", vm seed, inputAmount, asset id, anchor}
-// {"L", vm seed, refdata}
-// {"R", ...} timerange
-// {"L", ...}
-// {"F", ...}
-//
-// For an export that partially consumes the input:
-// {"I", ...}
-// {"L", ...}
-// {"X", vm seed, inputAmount, asset id, anchor}
-// {"L", vm seed, refdata}
-// {"L", ...}
-// {"L", ...}
-// {"O", caller, outputid}
-// {"R", ...}
-// {"L", ...}
-// {"F", ...}
-func isExportTx(tx *bc.Tx, asset xdr.Asset, inputAmt int64, temp, exporter string, seqnum int64) bool {
-	// The export transaction when we export the full input amount has seven operations, and when we export
-	// part of the input and output the rest back to the exporter, it has ten operations
-	if len(tx.Log) != 7 && len(tx.Log) != 10 {
->>>>>>> 3e07c764
 		return false
 	}
 	if tx.Log[0][0].(txvm.Bytes)[0] != txvm.InputCode {
@@ -605,7 +565,6 @@
 	if tx.Log[1][0].(txvm.Bytes)[0] != txvm.LogCode {
 		return false
 	}
-<<<<<<< HEAD
 	lastIndex := len(tx.Log) - 1
 	if tx.Log[lastIndex-1][0].(txvm.Bytes)[0] != txvm.OutputCode {
 		return false
@@ -681,37 +640,6 @@
 	if !bytes.Equal(refdata, tx.Log[2][2].(txvm.Bytes)) {
 		return false
 	}
-=======
-	if tx.Log[2][0].(txvm.Bytes)[0] != txvm.RetireCode {
-		return false
-	}
-	if int64(tx.Log[2][2].(txvm.Int)) != inputAmt {
-		return false
-	}
-	assetBytes, err := asset.MarshalBinary()
-	if err != nil {
-		return false
-	}
-	wantAssetID := txvm.AssetID(importIssuanceSeed[:], assetBytes)
-	if !bytes.Equal(wantAssetID[:], tx.Log[2][3].(txvm.Bytes)) {
-		return false
-	}
-	if tx.Log[3][0].(txvm.Bytes)[0] != txvm.LogCode {
-		return false
-	}
-	ref := pegOut{
-		assetBytes,
-		temp,
-		seqnum,
-		exporter,
-	}
-	refdata, err := json.Marshal(ref)
-	if !bytes.Equal(refdata, tx.Log[3][2].(txvm.Bytes)) {
-		return false
-	}
-	// Beyond this, the two transactions diverge but must either finalize
-	// or output the remaining unconsumed input
->>>>>>> 3e07c764
 	return true
 }
 
