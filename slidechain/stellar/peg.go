--- conflicted
+++ resolved
@@ -9,11 +9,7 @@
 )
 
 // BuildPegInTx builds a slidechain peg-in transaction
-<<<<<<< HEAD
-func BuildPegInTx(source string, txvmPubkey, nonceHash [32]byte, exp int64, amount xlm.Amount, destination string, hclient *horizon.Client) (*b.TransactionBuilder, error) {
-=======
-func BuildPegInTx(source string, txvmPubkey [32]byte, amount, code, issuer, destination string, hclient *horizon.Client) (*b.TransactionBuilder, error) {
->>>>>>> 95592a39
+func BuildPegInTx(source string, txvmPubkey, nonceHash [32]byte, exp int64, amount, code, issuer, destination string, hclient *horizon.Client) (*b.TransactionBuilder, error) {
 	root, err := hclient.Root()
 	if err != nil {
 		return nil, err
@@ -40,16 +36,9 @@
 		b.AutoSequence{SequenceProvider: hclient},
 		b.BaseFee{Amount: 100},
 		b.MemoHash{Value: xdr.Hash(txvmPubkey)},
-<<<<<<< HEAD
 		b.MemoHash{Value: nonceHash},
 		b.MemoID{Value: uint64(exp)},
-		b.Payment(
-			b.Destination{AddressOrSeed: destination},
-			b.NativeAmount{Amount: amount.HorizonString()},
-		),
-=======
 		paymentOp,
->>>>>>> 95592a39
 	)
 }
 
