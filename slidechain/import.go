--- conflicted
+++ resolved
@@ -3,13 +3,10 @@
 import (
 	"bytes"
 	"context"
-<<<<<<< HEAD
+	"fmt"
 	"log"
-=======
-	"fmt"
 	"math"
 	"time"
->>>>>>> c192bd7c
 
 	"github.com/bobg/sqlutil"
 	"github.com/chain/txvm/crypto/ed25519"
@@ -20,10 +17,6 @@
 	"github.com/chain/txvm/protocol/txvm/asm"
 )
 
-<<<<<<< HEAD
-// Runs as a goroutine.
-func (c *custodian) importFromPegs(ctx context.Context, s *submitter) {
-=======
 // buildImportTx builds the import transaction.
 func (c *custodian) buildImportTx(
 	amount int64,
@@ -68,7 +61,6 @@
 }
 
 func (c *custodian) importFromPegs(ctx context.Context, s *submitter) error {
->>>>>>> c192bd7c
 	c.imports.L.Lock()
 	defer c.imports.L.Unlock()
 	for {
