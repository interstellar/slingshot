--- conflicted
+++ resolved
@@ -13,22 +13,9 @@
 	defer c.imports.L.Unlock()
 	for {
 		c.imports.Wait()
-<<<<<<< HEAD
 		if err := ctx.Err(); err != nil {
 			return
 		}
-		const q = `SELECT txid, txhash, operation_num, amount, asset FROM pegs WHERE imported=0`
-		err := sqlutil.ForQueryRows(ctx, c.db, q, func(txid string, txhash []byte, operationNum, amount int, asset []byte) {
-			// TODO: import the specified row through issuance contract
-			_, err := c.db.ExecContext(ctx, `UPDATE pegs SET imported=1 WHERE txid=$1`, txid)
-			if err != nil {
-				if err == context.Canceled {
-					return
-				}
-				log.Fatal(err)
-			}
-		})
-=======
 		var (
 			txids          []string
 			opNums         []int
@@ -52,10 +39,12 @@
 			)
 			err = c.doImport(ctx, s, txid, opNum, amount, asset, recip) // TODO(bobg): probably s should be a field in the custodian object
 			if err != nil {
-				return errors.Wrapf(err, "importing from tx %s, operation %d", txid, opNum)
+				if err == context.Canceled {
+					return
+				}
+				log.Fatal(err)
 			}
-		}
->>>>>>> 240fa084
+		})
 	}
 }
 
