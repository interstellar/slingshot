--- conflicted
+++ resolved
@@ -117,11 +117,8 @@
 }
 
 func (c *custodian) doImport(ctx context.Context, s *submitter, txid string, opNum int, amount int64, assetXDR, recip []byte) error {
-<<<<<<< HEAD
 	log.Printf("doing import from tx %s, op %d: %d of asset %x for recipient %x", txid, opNum, amount, assetXDR, recip)
 
-	// TODO: build and submit import transaction
-=======
 	importTxBytes, err := c.buildImportTx(amount, assetXdr, recip)
 	if err != nil {
 		return errors.Wrap(err, "building import tx")
@@ -136,7 +133,6 @@
 	if err != nil {
 		return errors.Wrap(err, "submitting import tx")
 	}
->>>>>>> 69ddd277
 	_, err := c.db.ExecContext(ctx, `UPDATE pegs SET imported=1 WHERE txid = $1 AND operation_num = $2`, txid, opNum)
 	return errors.Wrapf(err, "setting imported=1 for txid %s, operation %d", txid, opNum)
 }