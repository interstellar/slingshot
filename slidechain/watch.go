package main

import (
	"bytes"
	"context"
	"database/sql"
	"encoding/json"
	"log"
	"time"

	"github.com/chain/txvm/protocol/bc"
	"github.com/chain/txvm/protocol/txvm"
	"github.com/davecgh/go-spew/spew"
	i10rnet "github.com/interstellar/starlight/net"
	"github.com/stellar/go/clients/horizon"
	"github.com/stellar/go/xdr"
)

// Runs as a goroutine until ctx is canceled.
func (c *custodian) watchPegs(ctx context.Context) {
	backoff := i10rnet.Backoff{Base: 100 * time.Millisecond}

	var cur horizon.Cursor
	err := c.db.QueryRow("SELECT cursor FROM custodian").Scan(&cur)
	if err != nil && err != sql.ErrNoRows {
		log.Fatal(err)
	}

	for {
		err := c.hclient.StreamTransactions(ctx, c.accountID.Address(), &cur, func(tx horizon.Transaction) {
			log.Printf("handling tx %s", tx.ID)

			var env xdr.TransactionEnvelope
			err := xdr.SafeUnmarshalBase64(tx.EnvelopeXdr, &env)
			if err != nil {
				log.Fatal("error unmarshaling tx: ", err)
			}

			if env.Tx.Memo.Type != xdr.MemoTypeMemoHash {
				return
			}
			recipientPubkey := (*env.Tx.Memo.Hash)[:]

			for i, op := range env.Tx.Operations {
				if op.Body.Type != xdr.OperationTypePayment {
					continue
				}
				payment := op.Body.PaymentOp
				if !payment.Destination.Equals(c.accountID) {
					continue
				}

				// This operation is a payment to the custodian's account - i.e., a peg.
				// We record it in the db, then wake up a goroutine that executes imports for not-yet-imported pegs.
				const q = `INSERT INTO pegs 
					(txid, operation_num, amount, asset_xdr, recipient_pubkey)
					VALUES ($1, $2, $3, $4, $5)`
				assetXDR, err := payment.Asset.MarshalBinary()
				if err != nil {
					log.Fatalf("error marshaling asset to XDR %s: %s", payment.Asset.String(), err)
					return
				}
				_, err = c.db.ExecContext(ctx, q, tx.ID, i, payment.Amount, assetXDR, recipientPubkey)
				if err != nil {
					log.Fatal("error recording peg-in tx: ", err)
					return
				}
				// Update cursor after successfully processing transaction
<<<<<<< HEAD
				_, err = c.db.ExecContext(ctx, `UPDATE custodian SET cursor=$1 WHERE seed = $2`, tx.PT, c.seed)
=======
				_, err = c.db.ExecContext(ctx, `UPDATE custodian SET cursor=$1 WHERE seed=$2`, tx.PT, c.seed)
>>>>>>> 699b12fb
				if err != nil {
					log.Fatalf("updating cursor: %s", err)
					return
				}
				log.Printf("recorded peg-in tx %s", tx.ID)
				c.imports.Broadcast()
			}
		})
		if err == context.Canceled {
			return
		}
		if err != nil {
			log.Fatal("error streaming from horizon: ", err)
		}
		if err = ctx.Err(); err != nil {
			return
		}
		ch := make(chan struct{})
		go func() {
			time.Sleep(backoff.Next())
			close(ch)
		}()
		select {
		case <-ctx.Done():
			return
		case <-ch:
		}
	}
}

// Runs as a goroutine.
func (c *custodian) watchExports(ctx context.Context) {
	r := c.w.Reader()
	for {
		got, ok := r.Read(ctx)
		if !ok {
			if ctx.Err() == context.Canceled {
				return
			}
			log.Fatal("error reading block from multichan")
		}
		b := got.(*bc.Block)
		for _, tx := range b.Transactions {
			// Look for a retire-type ("X") entry
			// followed by a specially formatted log ("L") entry
			// that specifies the Stellar asset code to peg out and the Stellar recipient account ID.

			for i := 0; i < len(tx.Log)-2; i++ {
				item := tx.Log[i]
				if item[0].(txvm.Bytes)[0] != txvm.RetireCode {
					continue
				}
				retiredAmount := int64(item[2].(txvm.Int))
				retiredAssetIDBytes := []byte(item[3].(txvm.Bytes))

				log.Printf("found retirement: %d of %x", retiredAmount, retiredAssetIDBytes)

				infoItem := tx.Log[i+1]
				if infoItem[0].(txvm.Bytes)[0] != txvm.LogCode {
					log.Print("...never mind, retirement not followed by info log item")
					continue
				}
				var info struct {
					AssetXDR []byte `json:"asset"`
					Account  string `json:"account"`
				}
				err := json.Unmarshal(infoItem[2].(txvm.Bytes), &info)
				if err != nil {
					log.Printf("...never mind, unmarshaling info item produces %s", err)
					continue
				}

				log.Printf("unmarshaling JSON produced this info:\n%s", spew.Sdump(info))

				// Check this Stellar asset code corresponds to retiredAssetIDBytes.
				gotAssetID32 := txvm.AssetID(issueSeed[:], info.AssetXDR)
				if !bytes.Equal(gotAssetID32[:], retiredAssetIDBytes) {
					log.Printf("...never mind, info asset XDR is %x which gives asset ID %x", info.AssetXDR, gotAssetID32[:])
					continue
				}

				var stellarRecipient xdr.AccountId
				err = stellarRecipient.SetAddress(info.Account)
				if err != nil {
					log.Printf("...never mind, setting address of recipient to %s produces %s", info.Account, err)
					continue
				}

				// Record the export in the db,
				// then wake up a goroutine that executes peg-outs on the main chain.
				const q = `
					INSERT INTO exports 
					(txid, recipient, amount, asset_xdr)
					VALUES ($1, $2, $3, $4)`
				_, err = c.db.ExecContext(ctx, q, tx.ID.Bytes(), stellarRecipient.Address(), retiredAmount, info.AssetXDR)
				if err != nil {
					log.Fatalf("recording export tx: %s", err)
				}

				log.Printf("recorded export: %d of txvm asset %x (Stellar %x) for %s", retiredAmount, retiredAssetIDBytes, info.AssetXDR, info.Account)

				c.exports.Broadcast()

				i++ // advance past the consumed log ("L") entry
			}
		}
	}
}<|MERGE_RESOLUTION|>--- conflicted
+++ resolved
@@ -66,11 +66,7 @@
 					return
 				}
 				// Update cursor after successfully processing transaction
-<<<<<<< HEAD
-				_, err = c.db.ExecContext(ctx, `UPDATE custodian SET cursor=$1 WHERE seed = $2`, tx.PT, c.seed)
-=======
 				_, err = c.db.ExecContext(ctx, `UPDATE custodian SET cursor=$1 WHERE seed=$2`, tx.PT, c.seed)
->>>>>>> 699b12fb
 				if err != nil {
 					log.Fatalf("updating cursor: %s", err)
 					return
