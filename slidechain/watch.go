--- conflicted
+++ resolved
@@ -11,10 +11,6 @@
 	"github.com/stellar/go/xdr"
 )
 
-<<<<<<< HEAD
-// TODO(vniu): pass in real issuance contract seed
-var issuanceContractSeed []byte
-
 func (c *custodian) watchPegs(tx horizon.Transaction) {
 	var env xdr.TransactionEnvelope
 	err := xdr.SafeUnmarshalBase64(tx.EnvelopeXdr, &env)
@@ -22,16 +18,6 @@
 		// TODO(vniu): error handling
 		return
 	}
-=======
-func (c *custodian) watchPegs() func(horizon.Transaction) {
-	return func(tx horizon.Transaction) {
-		var env xdr.TransactionEnvelope
-		err := xdr.SafeUnmarshalBase64(tx.EnvelopeXdr, &env)
-		if err != nil {
-			// TODO(vniu): error handling
-			return
-		}
->>>>>>> 4d449af9
 
 	for i, op := range env.Tx.Operations {
 		if op.Body.Type != xdr.OperationTypePayment {
