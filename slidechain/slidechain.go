package main

import (
	"context"
	"database/sql"
	"encoding/hex"
	"flag"
	"fmt"
	"log"
	"net"
	"net/http"
	"strings"
	"sync"
	"time"

	"github.com/bobg/multichan"
	"github.com/chain/txvm/crypto/ed25519"
	"github.com/chain/txvm/errors"
	"github.com/chain/txvm/protocol"
	"github.com/chain/txvm/protocol/bc"
	"github.com/chain/txvm/protocol/txvm"
	"github.com/chain/txvm/protocol/txvm/asm"
	i10rnet "github.com/interstellar/starlight/net"
	_ "github.com/mattn/go-sqlite3"
	"github.com/stellar/go/clients/horizon"
	"github.com/stellar/go/xdr"
)

var (
	initialBlock *bc.Block
	chain        *protocol.Chain
)

const privkeyHexStr = "508c64dfa1522aba45219495bf484ee4d1edb6c2051bf2a4356b43b24084db1637235cf548300f400b9afd671b8f701175c6d2549b96415743ae61a58bb437d7"

type custodian struct {
	seed          string
	accountID     xdr.AccountId
	db            *sql.DB
	w             *multichan.W
	hclient       *horizon.Client
	imports       *sync.Cond
	exports       *sync.Cond
	network       string
	privkey       ed25519.PrivateKey
	initBlockHash bc.Hash
}

func start(ctx context.Context, addr, dbfile, horizonURL string) (*custodian, error) {
	db, err := startdb(dbfile)
	if err != nil {
		return nil, errors.Wrap(err, "starting db")
	}

	hclient := &horizon.Client{
		URL:  strings.TrimRight(horizonURL, "/"),
		HTTP: new(http.Client),
	}

	root, err := hclient.Root()
	if err != nil {
		return nil, errors.Wrap(err, "getting horizon client root")
	}

	custAccountID, err := custodianAccount(ctx, db, hclient)
	if err != nil {
		return nil, errors.Wrap(err, "creating/fetching custodian account")
	}

	privkeyStr, err := hex.DecodeString(privkeyHexStr)
	if err != nil {
		return nil, errors.Wrap(err, "error decoding custodian private key (hex)")
	}
	privkey := ed25519.PrivateKey([]byte(privkeyStr))

	// TODO(vniu): set custodian account seed
	return &custodian{
		accountID: *custAccountID, // TODO(tessr): should this field be a pointer to an xdr.AccountID?
		db:        db,
		w:         multichan.New((*bc.Block)(nil)),
		hclient:   hclient,
		imports:   sync.NewCond(new(sync.Mutex)),
		exports:   sync.NewCond(new(sync.Mutex)),
		network:   root.NetworkPassphrase,
		privkey:   privkey,
	}, nil
}

func startdb(dbfile string) (*sql.DB, error) {
	db, err := sql.Open("sqlite3", dbfile)
	if err != nil {
		return nil, errors.Wrap(err, "opening db")
	}
	err = setSchema(db)
	return db, errors.Wrap(err, "creating schema")
}

func main() {
	ctx := context.Background()

	var (
<<<<<<< HEAD
		addr   = flag.String("addr", "localhost:2423", "server listen address")
		dbfile = flag.String("db", "slidechain.db", "path to db")
		custID = flag.String("custid", "", "custodian's Stellar account ID")
		url    = flag.String("horizon", "https://horizon-testnet.stellar.org", "horizon server url")
=======
		addr          = flag.String("addr", "localhost:2423", "server listen address")
		dbfile        = flag.String("db", "slidechain.db", "path to db")
		url           = flag.String("horizon", "https://horizon-testnet.stellar.org", "horizon server url")
		custPubkeyHex = flag.String("custpubkey", "", "custodian txvm public key (hex string)")
>>>>>>> 240fa084
	)

	flag.Parse()

	// Assemble issuance TxVM program for custodian.
	// TODO(debnil): Move this logic to the issueProgFmt declaration site.
	privkeyStr, err := hex.DecodeString(privkeyHexStr)
	if err != nil {
		log.Fatal("error decoding custodian private key (hex): ", err)
	}
	privkey := ed25519.PrivateKey([]byte(privkeyStr))
	pubkey, ok := privkey.Public().([]byte)
	if !ok {
		log.Fatal("error converting custodian public key to byteslice")
	}
	pubkeyHex := hex.EncodeToString(pubkey)
	issueProgSrc = fmt.Sprintf(issueProgFmt, pubkeyHex)
	issueProg, err = asm.Assemble(issueProgSrc)
	if err != nil {
		log.Fatal(err)
	}
	issueSeed = txvm.ContractSeed(issueProg)

	c, err := start(ctx, *addr, *dbfile, *url)
	if err != nil {
		log.Fatal(err)
	}
	defer c.db.Close()

	var cur horizon.Cursor
	err = c.db.QueryRow("SELECT cursor FROM custodian").Scan(&cur)
	if err != nil && err != sql.ErrNoRows {
		log.Fatal(err)
	}

	heights := make(chan uint64)
	bs, err := newBlockStore(c.db, heights)
	if err != nil {
		log.Fatal(err)
	}

	initialBlock, err = bs.GetBlock(ctx, 1)
	if err != nil {
		log.Fatal(err)
	}

	chain, err = protocol.NewChain(ctx, initialBlock, bs, heights)
	if err != nil {
		log.Fatal("initializing Chain: ", err)
	}
	_, err = chain.Recover(ctx)
	if err != nil {
		log.Fatal(err)
	}

	c.initBlockHash = initialBlock.Hash()

	listener, err := net.Listen("tcp", *addr)
	if err != nil {
		log.Fatal(err)
	}

	log.Printf("listening on %s, initial block ID %x", listener.Addr(), c.initBlockHash.Bytes())

	s := &submitter{w: c.w}

	// Start streaming txs, importing, and exporting
	go func() {
		backoff := i10rnet.Backoff{Base: 100 * time.Millisecond}
		for {
			err := c.hclient.StreamTransactions(ctx, c.accountID.Address(), &cur, c.watchPegs)
			if err != nil {
				log.Println("error streaming from horizon: ", err)
			}
			time.Sleep(backoff.Next())
		}
	}()

	go func() {
		err := c.importFromPegs(ctx, s)
		if err != nil {
			log.Fatal("error importing from pegs: ", err)
		}
	}()

	go func() {
		err := c.watchExports(ctx)
		if err != nil {
			log.Fatal("error watching for export txs: ", err)
		}
	}()

	go func() {
		err := c.pegOutFromExports(ctx)
		if err != nil {
			log.Fatal("error pegging out from exports: ", err)
		}
	}()

	http.Handle("/submit", s)
	http.HandleFunc("/get", get)
	http.Serve(listener, nil)
}

func setSchema(db *sql.DB) error {
	_, err := db.Exec(schema)
	return errors.Wrap(err, "creating db schema")
}

func httpErrf(w http.ResponseWriter, code int, msgfmt string, args ...interface{}) {
	http.Error(w, fmt.Sprintf(msgfmt, args...), code)
	log.Printf(msgfmt, args...)
}<|MERGE_RESOLUTION|>--- conflicted
+++ resolved
@@ -99,17 +99,10 @@
 	ctx := context.Background()
 
 	var (
-<<<<<<< HEAD
 		addr   = flag.String("addr", "localhost:2423", "server listen address")
 		dbfile = flag.String("db", "slidechain.db", "path to db")
 		custID = flag.String("custid", "", "custodian's Stellar account ID")
 		url    = flag.String("horizon", "https://horizon-testnet.stellar.org", "horizon server url")
-=======
-		addr          = flag.String("addr", "localhost:2423", "server listen address")
-		dbfile        = flag.String("db", "slidechain.db", "path to db")
-		url           = flag.String("horizon", "https://horizon-testnet.stellar.org", "horizon server url")
-		custPubkeyHex = flag.String("custpubkey", "", "custodian txvm public key (hex string)")
->>>>>>> 240fa084
 	)
 
 	flag.Parse()
