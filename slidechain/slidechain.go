package main

import (
	"context"
	"database/sql"
	"encoding/hex"
	"flag"
	"fmt"
	"log"
	"net"
	"net/http"
	"strings"
	"sync"

	"github.com/bobg/multichan"
	"github.com/chain/txvm/crypto/ed25519"
	"github.com/chain/txvm/errors"
	"github.com/chain/txvm/protocol"
	"github.com/chain/txvm/protocol/bc"
	"github.com/chain/txvm/protocol/txvm"
	"github.com/chain/txvm/protocol/txvm/asm"
	_ "github.com/mattn/go-sqlite3"
	"github.com/stellar/go/clients/horizon"
	"github.com/stellar/go/xdr"
)

var (
	initialBlock *bc.Block
	chain        *protocol.Chain
)

const privkeyHexStr = "508c64dfa1522aba45219495bf484ee4d1edb6c2051bf2a4356b43b24084db1637235cf548300f400b9afd671b8f701175c6d2549b96415743ae61a58bb437d7"

type custodian struct {
	seed          string
	accountID     xdr.AccountId
	db            *sql.DB
	w             *multichan.W
	hclient       *horizon.Client
	imports       *sync.Cond
	exports       *sync.Cond
	network       string
	privkey       ed25519.PrivateKey
	initBlockHash bc.Hash
}

func start(ctx context.Context, addr, dbfile, horizonURL string) (*custodian, error) {
	db, err := startdb(dbfile)
	if err != nil {
		return nil, errors.Wrap(err, "starting db")
	}

	hclient := &horizon.Client{
		URL:  strings.TrimRight(horizonURL, "/"),
		HTTP: new(http.Client),
	}

	root, err := hclient.Root()
	if err != nil {
		return nil, errors.Wrap(err, "getting horizon client root")
	}

	custAccountID, err := custodianAccount(ctx, db, hclient)
	if err != nil {
		return nil, errors.Wrap(err, "creating/fetching custodian account")
	}

	privkeyStr, err := hex.DecodeString(privkeyHexStr)
	if err != nil {
		return nil, errors.Wrap(err, "error decoding custodian private key (hex)")
	}
	privkey := ed25519.PrivateKey([]byte(privkeyStr))

	// TODO(vniu): set custodian account seed
	return &custodian{
		accountID: *custAccountID, // TODO(tessr): should this field be a pointer to an xdr.AccountID?
		db:        db,
		w:         multichan.New((*bc.Block)(nil)),
		hclient:   hclient,
		imports:   sync.NewCond(new(sync.Mutex)),
		exports:   sync.NewCond(new(sync.Mutex)),
		network:   root.NetworkPassphrase,
		privkey:   privkey,
	}, nil
}

func startdb(dbfile string) (*sql.DB, error) {
	db, err := sql.Open("sqlite3", dbfile)
	if err != nil {
		return nil, errors.Wrap(err, "opening db")
	}
	err = setSchema(db)
	return db, errors.Wrap(err, "creating schema")
}

func main() {
	ctx := context.Background()

	var (
		addr   = flag.String("addr", "localhost:2423", "server listen address")
		dbfile = flag.String("db", "slidechain.db", "path to db")
		custID = flag.String("custid", "", "custodian's Stellar account ID")
		url    = flag.String("horizon", "https://horizon-testnet.stellar.org", "horizon server url")
	)

	flag.Parse()

	// Assemble issuance TxVM program for custodian.
	// TODO(debnil): Move this logic to the issueProgFmt declaration site.
	privkeyStr, err := hex.DecodeString(privkeyHexStr)
	if err != nil {
		log.Fatal("error decoding custodian private key (hex): ", err)
	}
	privkey := ed25519.PrivateKey([]byte(privkeyStr))
	pubkey, ok := privkey.Public().([]byte)
	if !ok {
		log.Fatal("error converting custodian public key to byteslice")
	}
	pubkeyHex := hex.EncodeToString(pubkey)
	issueProgSrc = fmt.Sprintf(issueProgFmt, pubkeyHex)
	issueProg, err = asm.Assemble(issueProgSrc)
	if err != nil {
		log.Fatal(err)
	}
	issueSeed = txvm.ContractSeed(issueProg)

	c, err := start(ctx, *addr, *dbfile, *url)
	if err != nil {
		log.Fatal(err)
	}
	defer c.db.Close()

	heights := make(chan uint64)
	bs, err := newBlockStore(c.db, heights)
	if err != nil {
		log.Fatal(err)
	}

	initialBlock, err = bs.GetBlock(ctx, 1)
	if err != nil {
		log.Fatal(err)
	}

	chain, err = protocol.NewChain(ctx, initialBlock, bs, heights)
	if err != nil {
		log.Fatal("initializing Chain: ", err)
	}
	_, err = chain.Recover(ctx)
	if err != nil {
		log.Fatal(err)
	}

	c.initBlockHash = initialBlock.Hash()

	listener, err := net.Listen("tcp", *addr)
	if err != nil {
		log.Fatal(err)
	}

	log.Printf("listening on %s, initial block ID %x", listener.Addr(), c.initBlockHash.Bytes())

	s := &submitter{w: c.w}

	// Start streaming txs, importing, and exporting
<<<<<<< HEAD
	go func() {
		backoff := i10rnet.Backoff{Base: 100 * time.Millisecond}
		for {
			err := c.hclient.StreamTransactions(ctx, c.accountID.Address(), &cur, c.watchPegs)
			if err != nil {
				log.Println("error streaming from horizon: ", err)
			}
			time.Sleep(backoff.Next())
		}
	}()

	go c.importFromPegs(ctx, s)

	go func() {
		err := c.watchExports(ctx)
		if err != nil {
			log.Fatal("error watching for export txs: ", err)
		}
	}()

	go func() {
		err := c.pegOutFromExports(ctx)
		if err != nil {
			log.Fatal("error pegging out from exports: ", err)
		}
	}()
=======
	go c.watchPegs(ctx)
	go c.importFromPegs(ctx, s)
	go c.watchExports(ctx)
	go c.pegOutFromExports(ctx)
>>>>>>> ce5c0883

	http.Handle("/submit", s)
	http.HandleFunc("/get", get)
	http.Serve(listener, nil)
}

func setSchema(db *sql.DB) error {
	_, err := db.Exec(schema)
	return errors.Wrap(err, "creating db schema")
}

func httpErrf(w http.ResponseWriter, code int, msgfmt string, args ...interface{}) {
	http.Error(w, fmt.Sprintf(msgfmt, args...), code)
	log.Printf(msgfmt, args...)
}<|MERGE_RESOLUTION|>--- conflicted
+++ resolved
@@ -99,7 +99,6 @@
 	var (
 		addr   = flag.String("addr", "localhost:2423", "server listen address")
 		dbfile = flag.String("db", "slidechain.db", "path to db")
-		custID = flag.String("custid", "", "custodian's Stellar account ID")
 		url    = flag.String("horizon", "https://horizon-testnet.stellar.org", "horizon server url")
 	)
 
@@ -162,39 +161,10 @@
 	s := &submitter{w: c.w}
 
 	// Start streaming txs, importing, and exporting
-<<<<<<< HEAD
-	go func() {
-		backoff := i10rnet.Backoff{Base: 100 * time.Millisecond}
-		for {
-			err := c.hclient.StreamTransactions(ctx, c.accountID.Address(), &cur, c.watchPegs)
-			if err != nil {
-				log.Println("error streaming from horizon: ", err)
-			}
-			time.Sleep(backoff.Next())
-		}
-	}()
-
-	go c.importFromPegs(ctx, s)
-
-	go func() {
-		err := c.watchExports(ctx)
-		if err != nil {
-			log.Fatal("error watching for export txs: ", err)
-		}
-	}()
-
-	go func() {
-		err := c.pegOutFromExports(ctx)
-		if err != nil {
-			log.Fatal("error pegging out from exports: ", err)
-		}
-	}()
-=======
 	go c.watchPegs(ctx)
 	go c.importFromPegs(ctx, s)
 	go c.watchExports(ctx)
 	go c.pegOutFromExports(ctx)
->>>>>>> ce5c0883
 
 	http.Handle("/submit", s)
 	http.HandleFunc("/get", get)
