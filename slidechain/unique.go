--- conflicted
+++ resolved
@@ -75,20 +75,6 @@
 // BuildPrepegTx builds the pre-peg-in TxVM transaction to create a uniqueness token.
 func BuildPrepegTx(bcid, assetXDR, recip []byte, amount, expMS int64) (*bc.Tx, error) {
 	buf := new(bytes.Buffer)
-<<<<<<< HEAD
-	// Push components of consume token snapshot.
-	fmt.Fprintf(buf, "'C' x'%x' x'%x'\n", createTokenSeed[:], consumeTokenProg)
-	// Push con stack: quorum, {recip}, zeroval, amount, asset
-	// Note that plain data items must be converted to tuples to be contract arguments.
-	fmt.Fprintf(buf, "{'Z', 1}\n")
-	fmt.Fprintf(buf, "{'T', {x'%x'}}\n", recipPubkey)
-	nonceHash := UniqueNonceHash(bcid, expMS)
-	fmt.Fprintf(buf, "{'V', %d, x'%x', x'%x'}\n", 0, zeroSeed[:], nonceHash[:])
-	fmt.Fprintf(buf, "{'Z', %d}\n", amount)
-	fmt.Fprintf(buf, "{'S', x'%x'}\n", assetXDR)
-	// Construct tuple and assemble bytecode.
-	fmt.Fprintf(buf, "8 tuple\n")
-=======
 	// Set up pre-peg tx arg stack: asset, amount, zeroval, {recip}, quorum
 	fmt.Fprintf(buf, "x'%x' put\n", assetXDR)
 	fmt.Fprintf(buf, "%d put\n", amount)
@@ -98,7 +84,6 @@
 	// Call create token contract.
 	fmt.Fprintf(buf, "x'%x' contract call\n", createTokenProg)
 	fmt.Fprintf(buf, "finalize\n")
->>>>>>> 413a2914
 	tx, err := asm.Assemble(buf.String())
 	if err != nil {
 		return nil, errors.Wrap(err, "assembling pre-peg tx")
