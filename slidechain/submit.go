--- conflicted
+++ resolved
@@ -36,11 +36,7 @@
 	w *multichan.W
 }
 
-<<<<<<< HEAD
-func (s *submitter) submitTx(ctx context.Context, tx bc.RawTx) error {
-=======
 func (s *submitter) submitTx(ctx context.Context, tx *bc.Tx) error {
->>>>>>> d234aca4
 	s.bbmu.Lock()
 	defer s.bbmu.Unlock()
 
@@ -67,20 +63,12 @@
 
 			unsignedBlock, newSnapshot, err := s.bb.Build()
 			if err != nil {
-<<<<<<< HEAD
-				log.Fatal("building new block: ", err)
-=======
 				log.Fatalf("building new block: %s", err)
->>>>>>> d234aca4
 			}
 			b := &bc.Block{UnsignedBlock: unsignedBlock}
 			err = chain.CommitAppliedBlock(ctx, b, newSnapshot)
 			if err != nil {
-<<<<<<< HEAD
-				log.Fatal("committing new block: ", err)
-=======
 				log.Fatalf("committing new block: %s", err)
->>>>>>> d234aca4
 			}
 
 			s.w.Write(b)
