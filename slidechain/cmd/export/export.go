--- conflicted
+++ resolved
@@ -115,13 +115,8 @@
 		log.Fatalf("error submitting pre-export tx: %s", err)
 	}
 
-<<<<<<< HEAD
-	// Export funds from slidechain
-	tx, err := slidechain.BuildExportTx(ctx, asset, exportAmount, inputAmount, tempAddr, anchorBytes, mustDecodeHex(*prv), seqnum)
-=======
 	// Export funds from slidechain.
 	tx, err := slidechain.BuildExportTx(ctx, asset, exportAmount, inputAmount, tempAddr, mustDecodeHex(*anchor), mustDecodeHex(*prv), seqnum)
->>>>>>> 3e07c764
 	if err != nil {
 		log.Fatalf("error building export tx: %s", err)
 	}
@@ -129,9 +124,6 @@
 	if err != nil {
 		log.Fatalf("error marshaling tx: %s", err)
 	}
-<<<<<<< HEAD
-	resp, err = http.Post(*slidechaind+"/submit?wait=1", "application/octet-stream", bytes.NewReader(txbits))
-=======
 
 	// Submit the transaction and block until it's included in the txvm chain (or returns an error).
 	req, err := http.NewRequest("POST", *slidechaind+"/submit?wait=1", bytes.NewReader(txbits))
@@ -141,7 +133,6 @@
 	req = req.WithContext(ctx)
 	client := http.DefaultClient
 	resp, err = client.Do(req)
->>>>>>> 3e07c764
 	if err != nil {
 		log.Fatalf("error submitting and waiting on tx to slidechaind: %s", err)
 	}
