//! Node manages its own state and the state of its peers, and orchestrates messages between them.
use core::time::Duration;
use std::collections::HashMap;
use std::fmt;
use std::net::{IpAddr, Ipv4Addr, SocketAddr};

use futures::future::FutureExt;
use futures::select;
use futures::stream::StreamExt;

use tokio::io;
use tokio::net;
use tokio::prelude::*;
use tokio::sync;
use tokio::task;
use tokio::time;

use rand::thread_rng;

use crate::cybershake;
use crate::peer::{PeerAddr, PeerID, PeerLink, PeerMessage, PeerNotification};
use crate::priority::{Priority, PriorityTable, HIGH_PRIORITY, LOW_PRIORITY};

type Reply<T> = sync::oneshot::Sender<T>;

/// State of the node.
/// This is a handle that can be copied to send messages to the node from different tasks.
/// When the handle is dropped, the Node is shut down.
#[derive(Clone)]
pub struct NodeHandle {
    peer_id: PeerID,
    socket_address: SocketAddr,
    channel: sync::mpsc::Sender<NodeMessage>,
}

pub struct NodeConfig {
    pub listen_ip: IpAddr,
    pub listen_port: u16,
    pub inbound_limit: usize,
    pub outbound_limit: usize,
    pub heartbeat_interval_sec: u64,
}

pub struct Node {
    listener: net::TcpListener,
    cybershake_identity: cybershake::PrivateKey,
    peer_notification_channel: sync::mpsc::Sender<PeerNotification>,
    peers: HashMap<PeerID, PeerState>,
    config: NodeConfig,
    inbound_semaphore: sync::Semaphore,
    peer_priorities: PriorityTable<PeerID>, // priorities of peers
    notifications_channel: sync::mpsc::Sender<NodeNotification>,
}

/// Direction of connection
#[derive(Copy, Clone, PartialEq, Debug)]
pub enum Direction {
    Inbound,
    Outbound,
}

/// State of the peer
struct PeerState {
    link: PeerLink,
    listening_addr: Option<SocketAddr>,
    socket_addr: SocketAddr,
    direction: Direction,
    duplicates: usize,
    peer_addrs: Vec<PeerAddr>, // addresses of all the peers
                               // TODO: add more state
}

#[derive(Debug)]
pub enum NodeNotification {
    PeerAdded(PeerID),
    PeerDisconnected(PeerID),
    MessageReceived(PeerID, Vec<u8>),
    InboundConnectionFailure(io::Error),
    OutboundConnectionFailure(io::Error),
    /// Node has finished running.
    Shutdown,
}

#[derive(Debug)]
pub struct PeerInfo {
    pub id: PeerID,
    pub address: SocketAddr,
    pub public: bool,
    pub priority: Priority,
    pub direction: Direction,
}

/// Internal representation of messages sent by `NodeHandle` to `Node`.
enum NodeMessage {
    ConnectPeer(net::TcpStream, Option<PeerID>),
    RemovePeer(PeerID),
    Broadcast(Vec<u8>),
    CountPeers(Reply<usize>),
    ListPeers(Reply<Vec<PeerInfo>>),
}

impl NodeConfig {
    fn listen_addr(&self) -> SocketAddr {
        SocketAddr::new(self.listen_ip, self.listen_port)
    }
}

impl Node {
    /// Creates a node and returns a handle for communicating with it.
    /// TODO: add the listening loop and avoid doing .accept when we are out of inbound slots.
    pub async fn spawn(
        cybershake_identity: cybershake::PrivateKey,
        config: NodeConfig,
    ) -> Result<(NodeHandle, sync::mpsc::Receiver<NodeNotification>), io::Error> {
        // Prepare listening socket.
        let listener = net::TcpListener::bind(config.listen_addr()).await?;
        let mut local_addr = listener.local_addr()?;
        if local_addr.ip().is_unspecified() {
            local_addr.set_ip(Ipv4Addr::LOCALHOST.into());
        }

        let inbound_semaphore = sync::Semaphore::new(config.inbound_limit);

        let (cmd_sender, mut cmd_receiver) = sync::mpsc::channel::<NodeMessage>(100);
        let (peer_sender, mut peer_receiver) = sync::mpsc::channel::<PeerNotification>(100);
        let (notif_sender, notif_receiver) = sync::mpsc::channel::<NodeNotification>(100);

        let mut node = Node {
            cybershake_identity,
            peer_notification_channel: peer_sender,
            peers: HashMap::new(),
            listener,
            config,
            inbound_semaphore,
            peer_priorities: PriorityTable::new(1000),
            notifications_channel: notif_sender,
        };

        let node_handle = NodeHandle {
            peer_id: node.peer_id(),
            channel: cmd_sender,
            socket_address: local_addr,
        };

        task::spawn_local(async move {
            let mut heartbeat =
                time::interval(Duration::from_secs(node.config.heartbeat_interval_sec));
            loop {
                select! {
                    maybe_cmd = cmd_receiver.next().fuse() => {
                        if let Some(cmd) = maybe_cmd {
                            node.handle_command(cmd).await;
                        } else {
                            // node handle was dropped, shut down the node.
                            break;
                        }
                    },
                    maybe_peer_notif = peer_receiver.next().fuse() => {
                        if let Some(notif) = maybe_peer_notif {
                            node.handle_peer_notification(notif).await;
                        } else {
                            // Never happens until shutdown because Node holds one copy of the sender
                            // for spawning new peers from within.
                        }
                    },
                    _ = heartbeat.tick().fuse() => {
                        node.heartbeat_tick().await
                    },
                    _ = node.try_accept().fuse() => {}
                }
            }
            node.notify(NodeNotification::Shutdown).await
        });

        Ok((node_handle, notif_receiver))
    }
}

impl NodeHandle {
    /// Attempts to open a connection to a peer.
    /// Returns error if cannot establish the connection.
    /// If connection is established, returns Ok(), but can fail later to perform handshake -
    /// in which case you will receive a `NodeNotification::OutboundConnectionFailure` notification.
    ///
    /// TODO: maybe pass `Box<dyn ToSocketAddrs>` to the node, so all errors are handled in one place?
    pub async fn connect_to_peer(
        &mut self,
        addr: impl net::ToSocketAddrs,
        expected_pid: Option<PeerID>,
    ) -> Result<(), io::Error> {
        let stream = net::TcpStream::connect(&addr).await?;
        self.send_internal(NodeMessage::ConnectPeer(stream, expected_pid))
            .await;
        Ok(())
    }

    /// Disconnects from a peer with a given ID.
    pub async fn remove_peer(&mut self, peer_id: PeerID) {
        self.send_internal(NodeMessage::RemovePeer(peer_id)).await
    }

    /// Returns the PeerID of the node.
    pub fn id(&self) -> PeerID {
        self.peer_id
    }

    /// Returns the listening socket address of the node.
    pub fn socket_address(&self) -> SocketAddr {
        self.socket_address
    }

    /// Broadcasts a message to all peers.
    pub async fn broadcast(&mut self, msg: Vec<u8>) {
        self.send_internal(NodeMessage::Broadcast(msg)).await
    }

    pub async fn list_peers(&mut self) -> Vec<PeerInfo> {
        let (tx, rx) = sync::oneshot::channel::<Vec<PeerInfo>>();
        self.send_internal(NodeMessage::ListPeers(tx)).await;
        rx.await
            .expect("should never fail because Node must exist as long as all NodeHandles exist")
    }

    pub async fn count_peers(&mut self) -> usize {
        let (tx, rx) = sync::oneshot::channel::<usize>();
        self.send_internal(NodeMessage::CountPeers(tx)).await;
        rx.await
            .expect("should never fail because Node must exist as long as all NodeHandles exist")
    }

    /// Implements sending a message to a node over a channel
    async fn send_internal(&mut self, msg: NodeMessage) {
        // We intentionally ignore the error because it's only returned if the recipient has disconnected,
        // but even Ok is of no guarantee that the message will be delivered, so we simply ignore the error entirely.
        // Specifically, in this implementation, Node's task does not stop until all senders disappear,
        // so we will never have an error condition here.
        self.channel.send(msg).await.unwrap_or(())
    }
}

impl Node {
    /// Handles the command and returns false if it needs to shutdown.
    async fn handle_command(&mut self, msg: NodeMessage) {
        match msg {
            NodeMessage::ConnectPeer(stream, expected_pid) => {
                self.connect_peer_or_notify(stream, expected_pid, HIGH_PRIORITY)
                    .await
            }
            NodeMessage::RemovePeer(peer_id) => self.remove_peer(&peer_id).await,
            NodeMessage::Broadcast(msg) => self.broadcast(msg).await,
            NodeMessage::CountPeers(reply) => self.count_peers(reply).await,
            NodeMessage::ListPeers(reply) => self.list_peers(reply).await,
        }
    }

    /// Perform periodic update about yourself and your peers.
    async fn heartbeat_tick(&mut self) {
        // Broadcast a list of your peers to everyone.
        // TODO: make this more efficient to avoid copying the list of peers all the time,
        // but instead sending a shared read-only buffer.
        // We can do this by changing how the Peer works from being its own task, to a Stream,
        // and then polling `select_all` of them.
        let listed_peers = self.sorted_peers();
        for (_pid, peerstate) in self.peers.iter_mut() {
            peerstate
                .link
                .send(PeerMessage::Peers(listed_peers.clone()))
                .await
        }
    }

    async fn try_accept(&mut self) {
        let result = async {
            let permit = self.inbound_semaphore.acquire().await;

            let (stream, addr) = self.listener.accept().await?;

            let peer_link = PeerLink::spawn(
                &self.cybershake_identity,
                None,
                self.peer_notification_channel.clone(),
                stream,
                &mut thread_rng(),
            )
            .await?;

            // If the handshake did not fail, forget the semaphore permit,
            // so it's consumed until the peer disconnects. When we get about actually
            // removing the peer, then we'll add a new permit to the semaphore.
            permit.forget();

            self.register_peer(peer_link, addr, Direction::Inbound, LOW_PRIORITY)
                .await;

            Ok(())
        }
        .await;
        self.notify_on_error(result, |e| NodeNotification::InboundConnectionFailure(e))
            .await;
    }

    async fn connect_peer_or_notify(
        &mut self,
        stream: net::TcpStream,
        expected_pid: Option<PeerID>,
        min_priority: Priority,
    ) {
        let result = self.connect_peer(stream, expected_pid, min_priority).await;
        self.notify_on_error(result, |e| NodeNotification::OutboundConnectionFailure(e))
            .await;
    }

    async fn connect_peer(
        &mut self,
        stream: net::TcpStream,
        expected_pid: Option<PeerID>,
        min_priority: Priority,
    ) -> Result<(), io::Error> {
        let addr = stream.peer_addr()?;

        let peer_link = PeerLink::spawn(
            &self.cybershake_identity,
            expected_pid,
            self.peer_notification_channel.clone(),
            stream,
            &mut thread_rng(),
        )
        .await?;

        self.register_peer(peer_link, addr, Direction::Outbound, min_priority)
            .await;

        Ok(())
    }

    async fn connect_to_peer_addr(
        &mut self,
        peer_addr: &PeerAddr,
    ) -> Result<(), io::Error> {
        if peer_addr.addr.ip().is_unspecified() {
<<<<<<< HEAD
            return Err(cybershake::Error::new_io(
                io::ErrorKind::AddrNotAvailable,
                peer_addr.addr.ip().to_string(),
            ));
=======
            return Err(io::Error::ProtocolError);
>>>>>>> 44d9a33f
        }
        // TODO: add short timeout to avoid hanging for too long waiting to be accepted.
        let stream = net::TcpStream::connect(&peer_addr.addr).await?;

        // We are connecting to some discovered address, so minimum priority is zero,
        // so we don't bump up whatever known priority is there.
        self.connect_peer(stream, Some(peer_addr.id), LOW_PRIORITY)
            .await
    }

    async fn register_peer(
        &mut self,
        peer_link: PeerLink,
        addr: SocketAddr,
        direction: Direction,
        min_priority: Priority,
    ) {
        let id = *peer_link.id();

        self.peer_priorities.insert(id, min_priority);

        if let Some(mut existing_peer) = self.peers.get_mut(&id) {
            // mark the existing peer as having duplicates,
            // so when the current peer is dropped, we don't remove it.
            existing_peer.duplicates += 1;

            // if the duplicate connection is outbound, upgrade the status of the existing one.
            if direction == Direction::Outbound && existing_peer.direction == Direction::Inbound {
                existing_peer.direction = Direction::Outbound;
                existing_peer.listening_addr = Some(addr);
                // restore the semaphore since we have just overriden the direction.
                self.inbound_semaphore.add_permits(1);
            }

            return;
        }

        let peer = PeerState {
            link: peer_link,
            listening_addr: match &direction {
                &Direction::Inbound => None,
                &Direction::Outbound => Some(addr),
            },
            socket_addr: addr,
            direction,
            duplicates: 0,
            peer_addrs: Vec::new(),
        };
        // The peer did not exist - simply add it.
        let _ = self.peers.insert(id, peer);

        self.notify(NodeNotification::PeerAdded(id)).await;

        // If this is an outbound connection, tell our port.
        if direction == Direction::Outbound {
            self.send_to_peer(
                &id,
                PeerMessage::Hello(self.listener.local_addr().unwrap().port()),
            )
            .await
        }

        // Then, tell about our surrounding peers.
        self.send_to_peer(&id, PeerMessage::Peers(self.sorted_peers()))
            .await
    }

    async fn remove_peer(&mut self, peer_id: &PeerID) {
        // First, check if this peer has duplicates - then silently decrement the count
        // and keep it in place.
        if let Some(mut peer) = self.peers.get_mut(&peer_id) {
            if peer.duplicates > 0 {
                peer.duplicates -= 1;
                return;
            }
        }
        if let Some(peer) = self.peers.remove(peer_id) {
            if peer.direction == Direction::Inbound {
                // if that was an inbound peer, restore the permit it consumed.
                self.inbound_semaphore.add_permits(1);
            }
            self.notify(NodeNotification::PeerDisconnected(*peer.link.id()))
                .await;
        }

        self.connect_to_more_peers_if_needed().await;
    }

    fn count_peers_with_direction(&self, direction: Direction) -> usize {
        self.peers
            .iter()
            .filter(|(_pid, peer)| peer.direction == direction)
            .count()
    }

    async fn broadcast(&mut self, msg: Vec<u8>) {
        for (_id, peer_link) in self.peers.iter_mut() {
            peer_link.link.send(PeerMessage::Data(msg.clone())).await;
        }
    }

    async fn count_peers(&mut self, reply: Reply<usize>) {
        reply.send(self.peers.len()).unwrap_or(())
    }

    async fn list_peers(&mut self, reply: Reply<Vec<PeerInfo>>) {
        reply.send(self.peer_infos()).unwrap_or(())
    }

    async fn send_to_peer(&mut self, pid: &PeerID, msg: PeerMessage) {
        if let Some(peer) = self.peers.get_mut(&pid) {
            peer.link.send(msg).await;
        }
    }

    async fn handle_peer_notification(&mut self, notif: PeerNotification) {
        let (id, peermsg) = match notif {
            PeerNotification::Received(id, peermsg) => (id, peermsg),
            PeerNotification::Disconnected(id) => {
                self.remove_peer(&id).await;
                return;
            }
        };

        match peermsg {
            PeerMessage::Hello(port) => {
                if let Some(peer) = self.peers.get_mut(&id) {
                    let mut addr = peer.socket_addr;
                    addr.set_port(port);
                    peer.listening_addr = Some(addr);
                }
            }
            PeerMessage::Data(msg) => {
                self.notify(NodeNotification::MessageReceived(id, msg))
                    .await
            }
            PeerMessage::Peers(mut list) => {
                list.truncate(self.peer_list_limit());
                self.peers.get_mut(&id).map(|peer| {
                    peer.peer_addrs = list;
                });

                self.recompute_priorities();

                self.connect_to_more_peers_if_needed().await;
            }
        }
    }

    async fn connect_to_more_peers_if_needed(&mut self) {
        let outbound_count = self.count_peers_with_direction(Direction::Outbound);
        if outbound_count >= self.config.outbound_limit {
            return;
        }
        let self_pid = self.peer_id();

        // Find all addresses, sorted by priority
        let mut list = self
            .peers
            .iter()
            .flat_map(|(_pid, peer_state)| {
                peer_state
                    .peer_addrs
                    .iter()
                    .filter(|peer_addr| {
                        // ignore all addresses to which we are already connected.
                        self.peers.get(&peer_addr.id).is_none() && peer_addr.id != self_pid
                    })
                    .map(|peer_addr| {
                        let priority = self
                            .peer_priorities
                            .get(&peer_addr.id)
                            .unwrap_or(LOW_PRIORITY);
                        (peer_addr.clone(), priority)
                    })
            })
            .collect::<Vec<_>>();
        // Note: we do not remove duplicates before sorting by priority,
        // because different peers may specify bogus addresses or bogus peer IDs that
        // would erase good entries during deduplication.
        list.sort_by_key(|&(_, priority)| priority);

        let mut slots_available = self.config.outbound_limit - outbound_count;
        for (peer_addr, _) in list.iter() {
            if slots_available == 0 {
                return;
            }

            if self.peers.get(&peer_addr.id).is_some() {
                continue;
            }

            match self.connect_to_peer_addr(&peer_addr).await {
                Ok(_) => {
                    slots_available -= 1;
                }
                Err(_) => {
                    // Probably shouldn't send a noisy notification
                    // that we failed to reach out to some random node.
                    // OTOH, would be good to learn if we are failing on many nodes,
                    // maybe someone is spamming us, or the network is bad.
                    /*  ¯\_(ツ)_/¯ */
                }
            }
        }
    }

    fn recompute_priorities(&mut self) {
        // We will do a naïve version for now.

        // FIXME: there's a problem that we need to fix:
        // If some trusted node temporarily was connected to very small number of their own trusted nodes,
        // some bad inbound nodes might appear high on their list and therefore get high priority on our side.
        // And current implementation is sticky: once a node gets high priority, we don't deprioritize it later,
        // when all high-priority nodes list it in the end.

        // Do at most 5 full cycles - not 100% precise, but won't be too long if we somehow have a large dataset.
        for _ in 0..5 {
            let mut updated = false;

            for (pid, peerstate) in self.peers.iter() {
                self.peer_priorities.batch(|priorities| {
                    let priority = priorities.get(&pid).unwrap_or(LOW_PRIORITY);
                    for (i, paddr) in peerstate.peer_addrs.iter().enumerate() {
                        updated =
                            updated || priorities.insert(paddr.id, priority + (i as Priority) + 1);
                    }
                });
            }

            if !updated {
                return;
            }
        }
    }

    async fn notify_on_error<E>(
        &mut self,
        result: Result<(), E>,
        mapper: impl FnOnce(E) -> NodeNotification,
    ) -> () {
        if let Err(e) = result {
            self.notify(mapper(e)).await;
        }
    }

    async fn notify(&mut self, notif: NodeNotification) {
        let _ = self.notifications_channel.send(notif).await.unwrap_or(());
    }

    fn sorted_peers(&self) -> Vec<PeerAddr> {
        let mut list = self
            .peers
            .iter()
            .filter_map(|(pid, peer)| {
                peer.listening_addr.map(|addr| PeerAddr {
                    id: *pid,
                    addr: addr,
                })
            })
            .map(|pa| {
                let priority = self.peer_priorities.get(&pa.id).unwrap_or(LOW_PRIORITY);
                (pa, priority)
            })
            .collect::<Vec<_>>();

        if list.len() == 0 {
            return Vec::new();
        }

        list.sort_by_key(|&(_, priority)| priority);
        list.into_iter()
            .take(self.peer_list_limit())
            .map(|(peer_addr, _priority)| peer_addr)
            .collect::<Vec<_>>()
    }

    /// Inspectable list of peers for debugging.
    fn peer_infos(&self) -> Vec<PeerInfo> {
        self.peers
            .iter()
            .map(|(pid, peerstate)| PeerInfo {
                id: *pid,
                address: peerstate.listening_addr.unwrap_or(peerstate.socket_addr),
                public: peerstate.listening_addr.is_some(),
                direction: peerstate.direction,
                priority: self.peer_priorities.get(pid).unwrap_or(LOW_PRIORITY),
            })
            .collect::<Vec<_>>()
    }

    // Limit amount of peers we send out and receive to the outbound limit.
    fn peer_list_limit(&self) -> usize {
        self.config.outbound_limit
    }

    fn peer_id(&self) -> PeerID {
        PeerID::from(self.cybershake_identity.to_public_key())
    }
}

impl fmt::Display for PeerInfo {
    fn fmt(&self, f: &mut fmt::Formatter<'_>) -> fmt::Result {
        write!(
            f,
            "{} {} {}   priority: {}   public: {}",
            match self.direction {
                Direction::Inbound => " [in]",
                Direction::Outbound => "[out]",
            },
            self.address,
            self.id,
            self.priority,
            self.public
        )
    }
}<|MERGE_RESOLUTION|>--- conflicted
+++ resolved
@@ -338,14 +338,7 @@
         peer_addr: &PeerAddr,
     ) -> Result<(), io::Error> {
         if peer_addr.addr.ip().is_unspecified() {
-<<<<<<< HEAD
-            return Err(cybershake::Error::new_io(
-                io::ErrorKind::AddrNotAvailable,
-                peer_addr.addr.ip().to_string(),
-            ));
-=======
             return Err(io::Error::ProtocolError);
->>>>>>> 44d9a33f
         }
         // TODO: add short timeout to avoid hanging for too long waiting to be accepted.
         let stream = net::TcpStream::connect(&peer_addr.addr).await?;
